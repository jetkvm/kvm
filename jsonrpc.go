package kvm

import (
	"context"
	"encoding/json"
	"errors"
	"fmt"
	"os"
	"os/exec"
	"path/filepath"
	"reflect"
	"strconv"
	"time"

	"github.com/pion/webrtc/v4"
	"go.bug.st/serial"

	"github.com/jetkvm/kvm/internal/usbgadget"
)

type JSONRPCRequest struct {
	JSONRPC string                 `json:"jsonrpc"`
	Method  string                 `json:"method"`
	Params  map[string]interface{} `json:"params,omitempty"`
	ID      interface{}            `json:"id,omitempty"`
}

type JSONRPCResponse struct {
	JSONRPC string      `json:"jsonrpc"`
	Result  interface{} `json:"result,omitempty"`
	Error   interface{} `json:"error,omitempty"`
	ID      interface{} `json:"id"`
}

type JSONRPCEvent struct {
	JSONRPC string      `json:"jsonrpc"`
	Method  string      `json:"method"`
	Params  interface{} `json:"params,omitempty"`
}

type BacklightSettings struct {
	MaxBrightness int `json:"max_brightness"`
	DimAfter      int `json:"dim_after"`
	OffAfter      int `json:"off_after"`
}

func writeJSONRPCResponse(response JSONRPCResponse, session *Session) {
	responseBytes, err := json.Marshal(response)
	if err != nil {
		jsonRpcLogger.Warn().Err(err).Msg("Error marshalling JSONRPC response")
		return
	}
	err = session.RPCChannel.SendText(string(responseBytes))
	if err != nil {
		jsonRpcLogger.Warn().Err(err).Msg("Error sending JSONRPC response")
		return
	}
}

func writeJSONRPCEvent(event string, params interface{}, session *Session) {
	request := JSONRPCEvent{
		JSONRPC: "2.0",
		Method:  event,
		Params:  params,
	}
	requestBytes, err := json.Marshal(request)
	if err != nil {
		jsonRpcLogger.Warn().Err(err).Msg("Error marshalling JSONRPC event")
		return
	}
	if session == nil || session.RPCChannel == nil {
		jsonRpcLogger.Info().Msg("RPC channel not available")
		return
	}

	requestString := string(requestBytes)
	scopedLogger := jsonRpcLogger.With().
		Str("data", requestString).
		Logger()

	scopedLogger.Info().Msg("sending JSONRPC event")

	err = session.RPCChannel.SendText(requestString)
	if err != nil {
		scopedLogger.Warn().Err(err).Msg("error sending JSONRPC event")
		return
	}
}

func onRPCMessage(message webrtc.DataChannelMessage, session *Session) {
	var request JSONRPCRequest
	err := json.Unmarshal(message.Data, &request)
	if err != nil {
		jsonRpcLogger.Warn().
			Str("data", string(message.Data)).
			Err(err).
			Msg("Error unmarshalling JSONRPC request")

		errorResponse := JSONRPCResponse{
			JSONRPC: "2.0",
			Error: map[string]interface{}{
				"code":    -32700,
				"message": "Parse error",
			},
			ID: 0,
		}
		writeJSONRPCResponse(errorResponse, session)
		return
	}

	scopedLogger := jsonRpcLogger.With().
		Str("method", request.Method).
		Interface("params", request.Params).
		Interface("id", request.ID).Logger()

	scopedLogger.Trace().Msg("Received RPC request")

	handler, ok := rpcHandlers[request.Method]
	if !ok {
		errorResponse := JSONRPCResponse{
			JSONRPC: "2.0",
			Error: map[string]interface{}{
				"code":    -32601,
				"message": "Method not found",
			},
			ID: request.ID,
		}
		writeJSONRPCResponse(errorResponse, session)
		return
	}

	scopedLogger.Trace().Msg("Calling RPC handler")
	result, err := callRPCHandler(handler, request.Params)
	if err != nil {
		scopedLogger.Error().Err(err).Msg("Error calling RPC handler")
		errorResponse := JSONRPCResponse{
			JSONRPC: "2.0",
			Error: map[string]interface{}{
				"code":    -32603,
				"message": "Internal error",
				"data":    err.Error(),
			},
			ID: request.ID,
		}
		writeJSONRPCResponse(errorResponse, session)
		return
	}

	scopedLogger.Trace().Interface("result", result).Msg("RPC handler returned")

	response := JSONRPCResponse{
		JSONRPC: "2.0",
		Result:  result,
		ID:      request.ID,
	}
	writeJSONRPCResponse(response, session)
}

func rpcPing() (string, error) {
	return "pong", nil
}

func rpcGetDeviceID() (string, error) {
	return GetDeviceID(), nil
}

func rpcReboot(force bool) error {
	logger.Info().Msg("Got reboot request from JSONRPC, rebooting...")

	args := []string{}
	if force {
		args = append(args, "-f")
	}

	cmd := exec.Command("reboot", args...)
	err := cmd.Start()
	if err != nil {
		logger.Error().Err(err).Msg("failed to reboot")
		return fmt.Errorf("failed to reboot: %w", err)
	}

	// If the reboot command is successful, exit the program after 5 seconds
	go func() {
		time.Sleep(5 * time.Second)
		os.Exit(0)
	}()

	return nil
}

var streamFactor = 1.0

func rpcGetStreamQualityFactor() (float64, error) {
	return streamFactor, nil
}

func rpcSetStreamQualityFactor(factor float64) error {
	logger.Info().Float64("factor", factor).Msg("Setting stream quality factor")
	var _, err = CallCtrlAction("set_video_quality_factor", map[string]interface{}{"quality_factor": factor})
	if err != nil {
		return err
	}

	streamFactor = factor
	return nil
}

func rpcGetAutoUpdateState() (bool, error) {
	return config.AutoUpdateEnabled, nil
}

func rpcSetAutoUpdateState(enabled bool) (bool, error) {
	config.AutoUpdateEnabled = enabled
	if err := SaveConfig(); err != nil {
		return config.AutoUpdateEnabled, fmt.Errorf("failed to save config: %w", err)
	}
	return enabled, nil
}

func rpcGetEDID() (string, error) {
	resp, err := CallCtrlAction("get_edid", nil)
	if err != nil {
		return "", err
	}
	edid, ok := resp.Result["edid"]
	if ok {
		return edid.(string), nil
	}
	return "", errors.New("EDID not found in response")
}

func rpcSetEDID(edid string) error {
	if edid == "" {
		logger.Info().Msg("Restoring EDID to default")
		edid = "00ffffffffffff0052620188008888881c150103800000780a0dc9a05747982712484c00000001010101010101010101010101010101023a801871382d40582c4500c48e2100001e011d007251d01e206e285500c48e2100001e000000fc00543734392d6648443732300a20000000fd00147801ff1d000a202020202020017b"
	} else {
		logger.Info().Str("edid", edid).Msg("Setting EDID")
	}
	_, err := CallCtrlAction("set_edid", map[string]interface{}{"edid": edid})
	if err != nil {
		return err
	}

	// Save EDID to config, allowing it to be restored on reboot.
	config.EdidString = edid
	_ = SaveConfig()
	return nil
}

func rpcGetDevChannelState() (bool, error) {
	return config.IncludePreRelease, nil
}

func rpcSetDevChannelState(enabled bool) error {
	config.IncludePreRelease = enabled
	if err := SaveConfig(); err != nil {
		return fmt.Errorf("failed to save config: %w", err)
	}
	return nil
}

func rpcGetUpdateStatus() (*UpdateStatus, error) {
	includePreRelease := config.IncludePreRelease
	updateStatus, err := GetUpdateStatus(context.Background(), GetDeviceID(), includePreRelease)
	if err != nil {
		return nil, fmt.Errorf("error checking for updates: %w", err)
	}

	return updateStatus, nil
}

func rpcTryUpdate() error {
	includePreRelease := config.IncludePreRelease
	go func() {
		err := TryUpdate(context.Background(), GetDeviceID(), includePreRelease)
		if err != nil {
			logger.Warn().Err(err).Msg("failed to try update")
		}
	}()
	return nil
}

func rpcSetBacklightSettings(params BacklightSettings) error {
	blConfig := params

	// NOTE: by default, the frontend limits the brightness to 64, as that's what the device originally shipped with.
	if blConfig.MaxBrightness > 255 || blConfig.MaxBrightness < 0 {
		return fmt.Errorf("maxBrightness must be between 0 and 255")
	}

	if blConfig.DimAfter < 0 {
		return fmt.Errorf("dimAfter must be a positive integer")
	}

	if blConfig.OffAfter < 0 {
		return fmt.Errorf("offAfter must be a positive integer")
	}

	config.DisplayMaxBrightness = blConfig.MaxBrightness
	config.DisplayDimAfterSec = blConfig.DimAfter
	config.DisplayOffAfterSec = blConfig.OffAfter

	if err := SaveConfig(); err != nil {
		return fmt.Errorf("failed to save config: %w", err)
	}

	logger.Info().Int("max_brightness", config.DisplayMaxBrightness).Int("dim_after", config.DisplayDimAfterSec).Int("off_after", config.DisplayOffAfterSec).Msg("rpc: display: settings applied")

	// If the device started up with auto-dim and/or auto-off set to zero, the display init
	// method will not have started the tickers. So in case that has changed, attempt to start the tickers now.
	startBacklightTickers()

	// Wake the display after the settings are altered, this ensures the tickers
	// are reset to the new settings, and will bring the display up to maxBrightness.
	// Calling with force set to true, to ignore the current state of the display, and force
	// it to reset the tickers.
	wakeDisplay(true)
	return nil
}

func rpcGetBacklightSettings() (*BacklightSettings, error) {
	return &BacklightSettings{
		MaxBrightness: config.DisplayMaxBrightness,
		DimAfter:      int(config.DisplayDimAfterSec),
		OffAfter:      int(config.DisplayOffAfterSec),
	}, nil
}

const (
	devModeFile = "/userdata/jetkvm/devmode.enable"
	sshKeyDir   = "/userdata/dropbear/.ssh"
	sshKeyFile  = "/userdata/dropbear/.ssh/authorized_keys"
)

type DevModeState struct {
	Enabled bool `json:"enabled"`
}

type SSHKeyState struct {
	SSHKey string `json:"sshKey"`
}

func rpcGetDevModeState() (DevModeState, error) {
	devModeEnabled := false
	if _, err := os.Stat(devModeFile); err != nil {
		if !os.IsNotExist(err) {
			return DevModeState{}, fmt.Errorf("error checking dev mode file: %w", err)
		}
	} else {
		devModeEnabled = true
	}

	return DevModeState{
		Enabled: devModeEnabled,
	}, nil
}

func rpcSetDevModeState(enabled bool) error {
	if enabled {
		if _, err := os.Stat(devModeFile); os.IsNotExist(err) {
			if err := os.MkdirAll(filepath.Dir(devModeFile), 0755); err != nil {
				return fmt.Errorf("failed to create directory for devmode file: %w", err)
			}
			if err := os.WriteFile(devModeFile, []byte{}, 0644); err != nil {
				return fmt.Errorf("failed to create devmode file: %w", err)
			}
		} else {
			logger.Debug().Msg("dev mode already enabled")
			return nil
		}
	} else {
		if _, err := os.Stat(devModeFile); err == nil {
			if err := os.Remove(devModeFile); err != nil {
				return fmt.Errorf("failed to remove devmode file: %w", err)
			}
		} else if os.IsNotExist(err) {
			logger.Debug().Msg("dev mode already disabled")
			return nil
		} else {
			return fmt.Errorf("error checking dev mode file: %w", err)
		}
	}

	cmd := exec.Command("dropbear.sh")
	output, err := cmd.CombinedOutput()
	if err != nil {
		logger.Warn().Err(err).Bytes("output", output).Msg("Failed to start/stop SSH")
		return fmt.Errorf("failed to start/stop SSH, you may need to reboot for changes to take effect")
	}

	return nil
}

func rpcGetSSHKeyState() (string, error) {
	keyData, err := os.ReadFile(sshKeyFile)
	if err != nil {
		if !os.IsNotExist(err) {
			return "", fmt.Errorf("error reading SSH key file: %w", err)
		}
	}
	return string(keyData), nil
}

func rpcSetSSHKeyState(sshKey string) error {
	if sshKey != "" {
		// Create directory if it doesn't exist
		if err := os.MkdirAll(sshKeyDir, 0700); err != nil {
			return fmt.Errorf("failed to create SSH key directory: %w", err)
		}

		// Write SSH key to file
		if err := os.WriteFile(sshKeyFile, []byte(sshKey), 0600); err != nil {
			return fmt.Errorf("failed to write SSH key: %w", err)
		}
	} else {
		// Remove SSH key file if empty string is provided
		if err := os.Remove(sshKeyFile); err != nil && !os.IsNotExist(err) {
			return fmt.Errorf("failed to remove SSH key file: %w", err)
		}
	}

	return nil
}

func rpcGetTLSState() TLSState {
	return getTLSState()
}

func rpcSetTLSState(state TLSState) error {
	err := setTLSState(state)
	if err != nil {
		return fmt.Errorf("failed to set TLS state: %w", err)
	}

	if err := SaveConfig(); err != nil {
		return fmt.Errorf("failed to save config: %w", err)
	}

	return nil
}

func callRPCHandler(handler RPCHandler, params map[string]interface{}) (interface{}, error) {
	handlerValue := reflect.ValueOf(handler.Func)
	handlerType := handlerValue.Type()

	if handlerType.Kind() != reflect.Func {
		return nil, errors.New("handler is not a function")
	}

	numParams := handlerType.NumIn()
	args := make([]reflect.Value, numParams)
	// Get the parameter names from the RPCHandler
	paramNames := handler.Params

	if len(paramNames) != numParams {
		return nil, errors.New("mismatch between handler parameters and defined parameter names")
	}

	for i := 0; i < numParams; i++ {
		paramType := handlerType.In(i)
		paramName := paramNames[i]
		paramValue, ok := params[paramName]
		if !ok {
			return nil, errors.New("missing parameter: " + paramName)
		}

		convertedValue := reflect.ValueOf(paramValue)
		if !convertedValue.Type().ConvertibleTo(paramType) {
			if paramType.Kind() == reflect.Slice && (convertedValue.Kind() == reflect.Slice || convertedValue.Kind() == reflect.Array) {
				newSlice := reflect.MakeSlice(paramType, convertedValue.Len(), convertedValue.Len())
				for j := 0; j < convertedValue.Len(); j++ {
					elemValue := convertedValue.Index(j)
					if elemValue.Kind() == reflect.Interface {
						elemValue = elemValue.Elem()
					}
					if !elemValue.Type().ConvertibleTo(paramType.Elem()) {
						// Handle float64 to uint8 conversion
						if elemValue.Kind() == reflect.Float64 && paramType.Elem().Kind() == reflect.Uint8 {
							intValue := int(elemValue.Float())
							if intValue < 0 || intValue > 255 {
								return nil, fmt.Errorf("value out of range for uint8: %v", intValue)
							}
							newSlice.Index(j).SetUint(uint64(intValue))
						} else {
							fromType := elemValue.Type()
							toType := paramType.Elem()
							return nil, fmt.Errorf("invalid element type in slice for parameter %s: from %v to %v", paramName, fromType, toType)
						}
					} else {
						newSlice.Index(j).Set(elemValue.Convert(paramType.Elem()))
					}
				}
				args[i] = newSlice
			} else if paramType.Kind() == reflect.Struct && convertedValue.Kind() == reflect.Map {
				jsonData, err := json.Marshal(convertedValue.Interface())
				if err != nil {
					return nil, fmt.Errorf("failed to marshal map to JSON: %v", err)
				}

				newStruct := reflect.New(paramType).Interface()
				if err := json.Unmarshal(jsonData, newStruct); err != nil {
					return nil, fmt.Errorf("failed to unmarshal JSON into struct: %v", err)
				}
				args[i] = reflect.ValueOf(newStruct).Elem()
			} else {
				return nil, fmt.Errorf("invalid parameter type for: %s, type: %s", paramName, paramType.Kind())
			}
		} else {
			args[i] = convertedValue.Convert(paramType)
		}
	}

	results := handlerValue.Call(args)

	if len(results) == 0 {
		return nil, nil
	}

	if len(results) == 1 {
		if results[0].Type().Implements(reflect.TypeOf((*error)(nil)).Elem()) {
			if !results[0].IsNil() {
				return nil, results[0].Interface().(error)
			}
			return nil, nil
		}
		return results[0].Interface(), nil
	}

	if len(results) == 2 && results[1].Type().Implements(reflect.TypeOf((*error)(nil)).Elem()) {
		if !results[1].IsNil() {
			return nil, results[1].Interface().(error)
		}
		return results[0].Interface(), nil
	}

	return nil, errors.New("unexpected return values from handler")
}

type RPCHandler struct {
	Func   interface{}
	Params []string
}

func rpcSetMassStorageMode(mode string) (string, error) {
	logger.Info().Str("mode", mode).Msg("Setting mass storage mode")
	var cdrom bool
	if mode == "cdrom" {
		cdrom = true
	} else if mode != "file" {
		logger.Info().Str("mode", mode).Msg("Invalid mode provided")
		return "", fmt.Errorf("invalid mode: %s", mode)
	}

	logger.Info().Str("mode", mode).Msg("Setting mass storage mode")

	err := setMassStorageMode(cdrom)
	if err != nil {
		return "", fmt.Errorf("failed to set mass storage mode: %w", err)
	}

	logger.Info().Str("mode", mode).Msg("Mass storage mode set")

	// Get the updated mode after setting
	return rpcGetMassStorageMode()
}

func rpcGetMassStorageMode() (string, error) {
	cdrom, err := getMassStorageMode()
	if err != nil {
		return "", fmt.Errorf("failed to get mass storage mode: %w", err)
	}

	mode := "file"
	if cdrom {
		mode = "cdrom"
	}
	return mode, nil
}

func rpcIsUpdatePending() (bool, error) {
	return IsUpdatePending(), nil
}

func rpcGetUsbEmulationState() (bool, error) {
	return gadget.IsUDCBound()
}

func rpcSetUsbEmulationState(enabled bool) error {
	if enabled {
		return gadget.BindUDC()
	} else {
		return gadget.UnbindUDC()
	}
}

func rpcGetUsbConfig() (usbgadget.Config, error) {
	LoadConfig()
	return *config.UsbConfig, nil
}

func rpcSetUsbConfig(usbConfig usbgadget.Config) error {
	LoadConfig()
	config.UsbConfig = &usbConfig
	gadget.SetGadgetConfig(config.UsbConfig)
	return updateUsbRelatedConfig()
}

func rpcGetWakeOnLanDevices() ([]WakeOnLanDevice, error) {
	if config.WakeOnLanDevices == nil {
		return []WakeOnLanDevice{}, nil
	}
	return config.WakeOnLanDevices, nil
}

type SetWakeOnLanDevicesParams struct {
	Devices []WakeOnLanDevice `json:"devices"`
}

func rpcSetWakeOnLanDevices(params SetWakeOnLanDevicesParams) error {
	config.WakeOnLanDevices = params.Devices
	return SaveConfig()
}

func rpcResetConfig() error {
	config = defaultConfig
	if err := SaveConfig(); err != nil {
		return fmt.Errorf("failed to reset config: %w", err)
	}

	logger.Info().Msg("Configuration reset to default")
	return nil
}

type DCPowerState struct {
	IsOn    bool    `json:"isOn"`
	Voltage float64 `json:"voltage"`
	Current float64 `json:"current"`
	Power   float64 `json:"power"`
}

func rpcGetDCPowerState() (DCPowerState, error) {
	return dcState, nil
}

func rpcSetDCPowerState(enabled bool) error {
	logger.Info().Bool("enabled", enabled).Msg("Setting DC power state")
	err := setDCPowerState(enabled)
	if err != nil {
		return fmt.Errorf("failed to set DC power state: %w", err)
	}
	return nil
}

func rpcGetActiveExtension() (string, error) {
	return config.ActiveExtension, nil
}

func rpcSetActiveExtension(extensionId string) error {
	if config.ActiveExtension == extensionId {
		return nil
	}
<<<<<<< HEAD
	switch extensionId {
=======
	switch config.ActiveExtension {
>>>>>>> 009b0abb
	case "atx-power":
		_ = unmountATXControl()
	case "dc-power":
		_ = unmountDCControl()
	}
	config.ActiveExtension = extensionId
	if err := SaveConfig(); err != nil {
		return fmt.Errorf("failed to save config: %w", err)
	}
	switch extensionId {
	case "atx-power":
		_ = mountATXControl()
	case "dc-power":
		_ = mountDCControl()
	}
	return nil
}

func rpcSetATXPowerAction(action string) error {
	logger.Debug().Str("action", action).Msg("Executing ATX power action")
	switch action {
	case "power-short":
		logger.Debug().Msg("Simulating short power button press")
		return pressATXPowerButton(200 * time.Millisecond)
	case "power-long":
		logger.Debug().Msg("Simulating long power button press")
		return pressATXPowerButton(5 * time.Second)
	case "reset":
		logger.Debug().Msg("Simulating reset button press")
		return pressATXResetButton(200 * time.Millisecond)
	default:
		return fmt.Errorf("invalid action: %s", action)
	}
}

type ATXState struct {
	Power bool `json:"power"`
	HDD   bool `json:"hdd"`
}

func rpcGetATXState() (ATXState, error) {
	state := ATXState{
		Power: ledPWRState,
		HDD:   ledHDDState,
	}
	return state, nil
}

type SerialSettings struct {
	BaudRate string `json:"baudRate"`
	DataBits string `json:"dataBits"`
	StopBits string `json:"stopBits"`
	Parity   string `json:"parity"`
}

func rpcGetSerialSettings() (SerialSettings, error) {
	settings := SerialSettings{
		BaudRate: strconv.Itoa(serialPortMode.BaudRate),
		DataBits: strconv.Itoa(serialPortMode.DataBits),
		StopBits: "1",
		Parity:   "none",
	}

	switch serialPortMode.StopBits {
	case serial.OneStopBit:
		settings.StopBits = "1"
	case serial.OnePointFiveStopBits:
		settings.StopBits = "1.5"
	case serial.TwoStopBits:
		settings.StopBits = "2"
	}

	switch serialPortMode.Parity {
	case serial.NoParity:
		settings.Parity = "none"
	case serial.OddParity:
		settings.Parity = "odd"
	case serial.EvenParity:
		settings.Parity = "even"
	case serial.MarkParity:
		settings.Parity = "mark"
	case serial.SpaceParity:
		settings.Parity = "space"
	}

	return settings, nil
}

var serialPortMode = defaultMode

func rpcSetSerialSettings(settings SerialSettings) error {
	baudRate, err := strconv.Atoi(settings.BaudRate)
	if err != nil {
		return fmt.Errorf("invalid baud rate: %v", err)
	}
	dataBits, err := strconv.Atoi(settings.DataBits)
	if err != nil {
		return fmt.Errorf("invalid data bits: %v", err)
	}

	var stopBits serial.StopBits
	switch settings.StopBits {
	case "1":
		stopBits = serial.OneStopBit
	case "1.5":
		stopBits = serial.OnePointFiveStopBits
	case "2":
		stopBits = serial.TwoStopBits
	default:
		return fmt.Errorf("invalid stop bits: %s", settings.StopBits)
	}

	var parity serial.Parity
	switch settings.Parity {
	case "none":
		parity = serial.NoParity
	case "odd":
		parity = serial.OddParity
	case "even":
		parity = serial.EvenParity
	case "mark":
		parity = serial.MarkParity
	case "space":
		parity = serial.SpaceParity
	default:
		return fmt.Errorf("invalid parity: %s", settings.Parity)
	}
	serialPortMode = &serial.Mode{
		BaudRate: baudRate,
		DataBits: dataBits,
		StopBits: stopBits,
		Parity:   parity,
	}

	_ = port.SetMode(serialPortMode)

	return nil
}

func rpcGetUsbDevices() (usbgadget.Devices, error) {
	return *config.UsbDevices, nil
}

func updateUsbRelatedConfig() error {
	if err := gadget.UpdateGadgetConfig(); err != nil {
		return fmt.Errorf("failed to write gadget config: %w", err)
	}
	if err := SaveConfig(); err != nil {
		return fmt.Errorf("failed to save config: %w", err)
	}
	return nil
}

func rpcSetUsbDevices(usbDevices usbgadget.Devices) error {
	config.UsbDevices = &usbDevices
	gadget.SetGadgetDevices(config.UsbDevices)
	return updateUsbRelatedConfig()
}

func rpcSetUsbDeviceState(device string, enabled bool) error {
	switch device {
	case "absoluteMouse":
		config.UsbDevices.AbsoluteMouse = enabled
	case "relativeMouse":
		config.UsbDevices.RelativeMouse = enabled
	case "keyboard":
		config.UsbDevices.Keyboard = enabled
	case "massStorage":
		config.UsbDevices.MassStorage = enabled
	default:
		return fmt.Errorf("invalid device: %s", device)
	}
	gadget.SetGadgetDevices(config.UsbDevices)
	return updateUsbRelatedConfig()
}

func rpcSetCloudUrl(apiUrl string, appUrl string) error {
	currentCloudURL := config.CloudURL
	config.CloudURL = apiUrl
	config.CloudAppURL = appUrl

	if currentCloudURL != apiUrl {
		disconnectCloud(fmt.Errorf("cloud url changed from %s to %s", currentCloudURL, apiUrl))
	}

	if err := SaveConfig(); err != nil {
		return fmt.Errorf("failed to save config: %w", err)
	}

	return nil
}

var currentScrollSensitivity string = "default"

func rpcGetScrollSensitivity() (string, error) {
	return currentScrollSensitivity, nil
}

func rpcSetScrollSensitivity(sensitivity string) error {
	currentScrollSensitivity = sensitivity
	return nil
}

func getKeyboardMacros() (interface{}, error) {
	macros := make([]KeyboardMacro, len(config.KeyboardMacros))
	copy(macros, config.KeyboardMacros)

	return macros, nil
}

type KeyboardMacrosParams struct {
	Macros []interface{} `json:"macros"`
}

func setKeyboardMacros(params KeyboardMacrosParams) (interface{}, error) {
	if params.Macros == nil {
		return nil, fmt.Errorf("missing or invalid macros parameter")
	}

	newMacros := make([]KeyboardMacro, 0, len(params.Macros))

	for i, item := range params.Macros {
		macroMap, ok := item.(map[string]interface{})
		if !ok {
			return nil, fmt.Errorf("invalid macro at index %d", i)
		}

		id, _ := macroMap["id"].(string)
		if id == "" {
			id = fmt.Sprintf("macro-%d", time.Now().UnixNano())
		}

		name, _ := macroMap["name"].(string)

		sortOrder := i + 1
		if sortOrderFloat, ok := macroMap["sortOrder"].(float64); ok {
			sortOrder = int(sortOrderFloat)
		}

		steps := []KeyboardMacroStep{}
		if stepsArray, ok := macroMap["steps"].([]interface{}); ok {
			for _, stepItem := range stepsArray {
				stepMap, ok := stepItem.(map[string]interface{})
				if !ok {
					continue
				}

				step := KeyboardMacroStep{}

				if keysArray, ok := stepMap["keys"].([]interface{}); ok {
					for _, k := range keysArray {
						if keyStr, ok := k.(string); ok {
							step.Keys = append(step.Keys, keyStr)
						}
					}
				}

				if modsArray, ok := stepMap["modifiers"].([]interface{}); ok {
					for _, m := range modsArray {
						if modStr, ok := m.(string); ok {
							step.Modifiers = append(step.Modifiers, modStr)
						}
					}
				}

				if delay, ok := stepMap["delay"].(float64); ok {
					step.Delay = int(delay)
				}

				steps = append(steps, step)
			}
		}

		macro := KeyboardMacro{
			ID:        id,
			Name:      name,
			Steps:     steps,
			SortOrder: sortOrder,
		}

		if err := macro.Validate(); err != nil {
			return nil, fmt.Errorf("invalid macro at index %d: %w", i, err)
		}

		newMacros = append(newMacros, macro)
	}

	config.KeyboardMacros = newMacros

	if err := SaveConfig(); err != nil {
		return nil, err
	}

	return nil, nil
}

var rpcHandlers = map[string]RPCHandler{
	"ping":                   {Func: rpcPing},
	"reboot":                 {Func: rpcReboot, Params: []string{"force"}},
	"getDeviceID":            {Func: rpcGetDeviceID},
	"deregisterDevice":       {Func: rpcDeregisterDevice},
	"getCloudState":          {Func: rpcGetCloudState},
	"getNetworkState":        {Func: rpcGetNetworkState},
	"getNetworkSettings":     {Func: rpcGetNetworkSettings},
	"setNetworkSettings":     {Func: rpcSetNetworkSettings, Params: []string{"settings"}},
	"renewDHCPLease":         {Func: rpcRenewDHCPLease},
	"keyboardReport":         {Func: rpcKeyboardReport, Params: []string{"modifier", "keys"}},
	"absMouseReport":         {Func: rpcAbsMouseReport, Params: []string{"x", "y", "buttons"}},
	"relMouseReport":         {Func: rpcRelMouseReport, Params: []string{"dx", "dy", "buttons"}},
	"wheelReport":            {Func: rpcWheelReport, Params: []string{"wheelY"}},
	"getVideoState":          {Func: rpcGetVideoState},
	"getUSBState":            {Func: rpcGetUSBState},
	"unmountImage":           {Func: rpcUnmountImage},
	"rpcMountBuiltInImage":   {Func: rpcMountBuiltInImage, Params: []string{"filename"}},
	"setJigglerState":        {Func: rpcSetJigglerState, Params: []string{"enabled"}},
	"getJigglerState":        {Func: rpcGetJigglerState},
	"sendWOLMagicPacket":     {Func: rpcSendWOLMagicPacket, Params: []string{"macAddress"}},
	"getStreamQualityFactor": {Func: rpcGetStreamQualityFactor},
	"setStreamQualityFactor": {Func: rpcSetStreamQualityFactor, Params: []string{"factor"}},
	"getAutoUpdateState":     {Func: rpcGetAutoUpdateState},
	"setAutoUpdateState":     {Func: rpcSetAutoUpdateState, Params: []string{"enabled"}},
	"getEDID":                {Func: rpcGetEDID},
	"setEDID":                {Func: rpcSetEDID, Params: []string{"edid"}},
	"getDevChannelState":     {Func: rpcGetDevChannelState},
	"setDevChannelState":     {Func: rpcSetDevChannelState, Params: []string{"enabled"}},
	"getUpdateStatus":        {Func: rpcGetUpdateStatus},
	"tryUpdate":              {Func: rpcTryUpdate},
	"getDevModeState":        {Func: rpcGetDevModeState},
	"setDevModeState":        {Func: rpcSetDevModeState, Params: []string{"enabled"}},
	"getSSHKeyState":         {Func: rpcGetSSHKeyState},
	"setSSHKeyState":         {Func: rpcSetSSHKeyState, Params: []string{"sshKey"}},
	"getTLSState":            {Func: rpcGetTLSState},
	"setTLSState":            {Func: rpcSetTLSState, Params: []string{"state"}},
	"setMassStorageMode":     {Func: rpcSetMassStorageMode, Params: []string{"mode"}},
	"getMassStorageMode":     {Func: rpcGetMassStorageMode},
	"isUpdatePending":        {Func: rpcIsUpdatePending},
	"getUsbEmulationState":   {Func: rpcGetUsbEmulationState},
	"setUsbEmulationState":   {Func: rpcSetUsbEmulationState, Params: []string{"enabled"}},
	"getUsbConfig":           {Func: rpcGetUsbConfig},
	"setUsbConfig":           {Func: rpcSetUsbConfig, Params: []string{"usbConfig"}},
	"checkMountUrl":          {Func: rpcCheckMountUrl, Params: []string{"url"}},
	"getVirtualMediaState":   {Func: rpcGetVirtualMediaState},
	"getStorageSpace":        {Func: rpcGetStorageSpace},
	"mountWithHTTP":          {Func: rpcMountWithHTTP, Params: []string{"url", "mode"}},
	"mountWithWebRTC":        {Func: rpcMountWithWebRTC, Params: []string{"filename", "size", "mode"}},
	"mountWithStorage":       {Func: rpcMountWithStorage, Params: []string{"filename", "mode"}},
	"listStorageFiles":       {Func: rpcListStorageFiles},
	"deleteStorageFile":      {Func: rpcDeleteStorageFile, Params: []string{"filename"}},
	"startStorageFileUpload": {Func: rpcStartStorageFileUpload, Params: []string{"filename", "size"}},
	"getWakeOnLanDevices":    {Func: rpcGetWakeOnLanDevices},
	"setWakeOnLanDevices":    {Func: rpcSetWakeOnLanDevices, Params: []string{"params"}},
	"resetConfig":            {Func: rpcResetConfig},
	"setBacklightSettings":   {Func: rpcSetBacklightSettings, Params: []string{"params"}},
	"getBacklightSettings":   {Func: rpcGetBacklightSettings},
	"getDCPowerState":        {Func: rpcGetDCPowerState},
	"setDCPowerState":        {Func: rpcSetDCPowerState, Params: []string{"enabled"}},
	"getActiveExtension":     {Func: rpcGetActiveExtension},
	"setActiveExtension":     {Func: rpcSetActiveExtension, Params: []string{"extensionId"}},
	"getATXState":            {Func: rpcGetATXState},
	"setATXPowerAction":      {Func: rpcSetATXPowerAction, Params: []string{"action"}},
	"getSerialSettings":      {Func: rpcGetSerialSettings},
	"setSerialSettings":      {Func: rpcSetSerialSettings, Params: []string{"settings"}},
	"getUsbDevices":          {Func: rpcGetUsbDevices},
	"setUsbDevices":          {Func: rpcSetUsbDevices, Params: []string{"devices"}},
	"setUsbDeviceState":      {Func: rpcSetUsbDeviceState, Params: []string{"device", "enabled"}},
	"setCloudUrl":            {Func: rpcSetCloudUrl, Params: []string{"apiUrl", "appUrl"}},
	"getScrollSensitivity":   {Func: rpcGetScrollSensitivity},
	"setScrollSensitivity":   {Func: rpcSetScrollSensitivity, Params: []string{"sensitivity"}},
	"getKeyboardMacros":      {Func: getKeyboardMacros},
	"setKeyboardMacros":      {Func: setKeyboardMacros, Params: []string{"params"}},
}<|MERGE_RESOLUTION|>--- conflicted
+++ resolved
@@ -659,11 +659,7 @@
 	if config.ActiveExtension == extensionId {
 		return nil
 	}
-<<<<<<< HEAD
-	switch extensionId {
-=======
 	switch config.ActiveExtension {
->>>>>>> 009b0abb
 	case "atx-power":
 		_ = unmountATXControl()
 	case "dc-power":
