package kvm

import (
	"context"
	"crypto/tls"
	"encoding/pem"
	"errors"
	"fmt"
	"net/http"
	"sync"

	"github.com/jetkvm/kvm/internal/websecure"
)

const (
	tlsStorePath                     = "/userdata/jetkvm/tls"
	webSecureListen                  = ":443"
	webSecureSelfSignedDefaultDomain = "jetkvm.local"
	webSecureSelfSignedCAName        = "JetKVM Self-Signed CA"
	webSecureSelfSignedOrganization  = "JetKVM"
	webSecureSelfSignedOU            = "JetKVM Self-Signed"
	webSecureCustomCertificateName   = "user-defined"
)

var (
	certStore  *websecure.CertStore
	certSigner *websecure.SelfSigner
)

type TLSState struct {
	Mode        string `json:"mode"`
	Certificate string `json:"certificate"`
	PrivateKey  string `json:"privateKey"`
}

func initCertStore() {
	if certStore != nil {
		websecureLogger.Warn().Msg("TLS store already initialized, it should not be initialized again")
		return
	}
	certStore = websecure.NewCertStore(tlsStorePath, websecureLogger)
	certStore.LoadCertificates()

	certSigner = websecure.NewSelfSigner(
		certStore,
		websecureLogger,
		webSecureSelfSignedDefaultDomain,
		webSecureSelfSignedOrganization,
		webSecureSelfSignedOU,
		webSecureSelfSignedCAName,
	)
}

func getCertificate(info *tls.ClientHelloInfo) (*tls.Certificate, error) {
	switch config.TLSMode {
	case "self-signed":
<<<<<<< HEAD
		if isTimeSyncNeeded() || !timeSync.IsSyncSuccess() {
=======
		if isTimeSyncNeeded() || !timeSyncSuccess {
>>>>>>> 009b0abb
			return nil, fmt.Errorf("time is not synced")
		}
		return certSigner.GetCertificate(info)
	case "custom":
		return certStore.GetCertificate(webSecureCustomCertificateName), nil
	}

	websecureLogger.Info().Msg("TLS mode is disabled but WebSecure is running, returning nil")
	return nil, nil
}

func getTLSState() TLSState {
	s := TLSState{}
	switch config.TLSMode {
	case "disabled":
		s.Mode = "disabled"
	case "custom":
		s.Mode = "custom"
		cert := certStore.GetCertificate(webSecureCustomCertificateName)
		if cert != nil {
			var certPEM []byte
			// convert to pem format
			for _, c := range cert.Certificate {
				block := pem.Block{
					Type:  "CERTIFICATE",
					Bytes: c,
				}

				certPEM = append(certPEM, pem.EncodeToMemory(&block)...)
			}
			s.Certificate = string(certPEM)
		}
	case "self-signed":
		s.Mode = "self-signed"
	}

	return s
}

func setTLSState(s TLSState) error {
	var isChanged = false

	switch s.Mode {
	case "disabled":
		if config.TLSMode != "" {
			isChanged = true
		}
		config.TLSMode = ""
	case "custom":
		if config.TLSMode == "" {
			isChanged = true
		}
		// parse pem to cert and key
		err, _ := certStore.ValidateAndSaveCertificate(webSecureCustomCertificateName, s.Certificate, s.PrivateKey, true)
		// warn doesn't matter as ... we don't know the hostname yet
		if err != nil {
			return fmt.Errorf("failed to save certificate: %w", err)
		}
		config.TLSMode = "custom"
	case "self-signed":
		if config.TLSMode == "" {
			isChanged = true
		}
		config.TLSMode = "self-signed"
	default:
		return fmt.Errorf("invalid TLS mode: %s", s.Mode)
	}

	if !isChanged {
		websecureLogger.Info().Msg("TLS enabled state is not changed, not starting/stopping websecure server")
		return nil
	}

	if config.TLSMode == "" {
		websecureLogger.Info().Msg("Stopping websecure server, as TLS mode is disabled")
		stopWebSecureServer()
	} else {
		websecureLogger.Info().Msg("Starting websecure server, as TLS mode is enabled")
		startWebSecureServer()
	}

	return nil
}

var (
	startTLS       = make(chan struct{})
	stopTLS        = make(chan struct{})
	tlsServiceLock = sync.Mutex{}
	tlsStarted     = false
)

// RunWebSecureServer runs a web server with TLS.
func runWebSecureServer() {
	tlsServiceLock.Lock()
	defer tlsServiceLock.Unlock()

	tlsStarted = true
	defer func() {
		tlsStarted = false
	}()

	r := setupRouter()

	server := &http.Server{
		Addr:    webSecureListen,
		Handler: r,
		TLSConfig: &tls.Config{
			MaxVersion:       tls.VersionTLS13,
			CurvePreferences: []tls.CurveID{},
			GetCertificate:   getCertificate,
		},
	}
	websecureLogger.Info().Str("listen", webSecureListen).Msg("Starting websecure server")

	go func() {
		for range stopTLS {
<<<<<<< HEAD
			websecureLogger.Info().Msg("shutting down websecure server")
=======
			websecureLogger.Info().Msg("Shutting down websecure server")
>>>>>>> 009b0abb
			err := server.Shutdown(context.Background())
			if err != nil {
				websecureLogger.Error().Err(err).Msg("failed to shutdown websecure server")
			}
		}
	}()

	err := server.ListenAndServeTLS("", "")
	if !errors.Is(err, http.ErrServerClosed) {
		panic(err)
	}
}

func stopWebSecureServer() {
	if !tlsStarted {
		websecureLogger.Info().Msg("Websecure server is not running, not stopping it")
		return
	}
	stopTLS <- struct{}{}
}

func startWebSecureServer() {
	if tlsStarted {
		websecureLogger.Info().Msg("Websecure server is already running, not starting it again")
		return
	}
	startTLS <- struct{}{}
}

func RunWebSecureServer() {
	for range startTLS {
<<<<<<< HEAD
		websecureLogger.Info().Msg("starting websecure server, as we have received a start signal")
=======
		websecureLogger.Info().Msg("Starting websecure server, as we have received a start signal")
>>>>>>> 009b0abb
		if certStore == nil {
			initCertStore()
		}
		go runWebSecureServer()
	}
}<|MERGE_RESOLUTION|>--- conflicted
+++ resolved
@@ -54,11 +54,7 @@
 func getCertificate(info *tls.ClientHelloInfo) (*tls.Certificate, error) {
 	switch config.TLSMode {
 	case "self-signed":
-<<<<<<< HEAD
 		if isTimeSyncNeeded() || !timeSync.IsSyncSuccess() {
-=======
-		if isTimeSyncNeeded() || !timeSyncSuccess {
->>>>>>> 009b0abb
 			return nil, fmt.Errorf("time is not synced")
 		}
 		return certSigner.GetCertificate(info)
@@ -175,11 +171,7 @@
 
 	go func() {
 		for range stopTLS {
-<<<<<<< HEAD
-			websecureLogger.Info().Msg("shutting down websecure server")
-=======
 			websecureLogger.Info().Msg("Shutting down websecure server")
->>>>>>> 009b0abb
 			err := server.Shutdown(context.Background())
 			if err != nil {
 				websecureLogger.Error().Err(err).Msg("failed to shutdown websecure server")
@@ -211,11 +203,7 @@
 
 func RunWebSecureServer() {
 	for range startTLS {
-<<<<<<< HEAD
-		websecureLogger.Info().Msg("starting websecure server, as we have received a start signal")
-=======
 		websecureLogger.Info().Msg("Starting websecure server, as we have received a start signal")
->>>>>>> 009b0abb
 		if certStore == nil {
 			initCertStore()
 		}
