--- conflicted
+++ resolved
@@ -67,16 +67,14 @@
 	}()
 	//go RunFuseServer()
 	go RunWebServer()
-<<<<<<< HEAD
-	go RunWebsocketClient()
 	go plugin.ReconcilePlugins()
-=======
+
 	// If the cloud token isn't set, the client won't be started by default.
 	// However, if the user adopts the device via the web interface, handleCloudRegister will start the client.
 	if config.CloudToken != "" {
 		go RunWebsocketClient()
 	}
->>>>>>> 1d6b7ad8
+
 	sigs := make(chan os.Signal, 1)
 	signal.Notify(sigs, syscall.SIGINT, syscall.SIGTERM)
 	<-sigs
