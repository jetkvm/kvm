import { useEffect } from "react";

import { cx } from "@/cva.config";
import {
  useHidStore,
  useMouseStore,
  useRTCStore,
  useSettingsStore,
  useVideoStore,
  useKeyboardMappingsStore,
} from "@/hooks/stores";
<<<<<<< HEAD
import { useEffect, useState } from "react";
=======
import { keys, modifiers } from "@/keyboardMappings";
>>>>>>> 82c018a2

export default function InfoBar() {
  const [keys, setKeys] = useState(useKeyboardMappingsStore.keys);
  const [modifiers, setModifiers] = useState(useKeyboardMappingsStore.modifiers);

  useEffect(() => {
    const unsubscribeKeyboardStore = useKeyboardMappingsStore.subscribe(() => {
      setKeys(useKeyboardMappingsStore.keys); 
      setModifiers(useKeyboardMappingsStore.modifiers);
    });
    return unsubscribeKeyboardStore; // Cleanup on unmount
  }, []); 

  const activeKeys = useHidStore(state => state.activeKeys);
  const activeModifiers = useHidStore(state => state.activeModifiers);
  const mouseX = useMouseStore(state => state.mouseX);
  const mouseY = useMouseStore(state => state.mouseY);
  const mouseMove = useMouseStore(state => state.mouseMove);

  const videoClientSize = useVideoStore(
    state => `${Math.round(state.clientWidth)}x${Math.round(state.clientHeight)}`,
  );

  const videoSize = useVideoStore(
    state => `${Math.round(state.width)}x${Math.round(state.height)}`,
  );

  const rpcDataChannel = useRTCStore(state => state.rpcDataChannel);

  const settings = useSettingsStore();

  useEffect(() => {
    if (!rpcDataChannel) return;
    rpcDataChannel.onclose = () => console.log("rpcDataChannel has closed");
    rpcDataChannel.onerror = e =>
      console.log(`Error on DataChannel '${rpcDataChannel.label}': ${e}`);
  }, [rpcDataChannel]);

  const isCapsLockActive = useHidStore(state => state.isCapsLockActive);
  const isNumLockActive = useHidStore(state => state.isNumLockActive);
  const isScrollLockActive = useHidStore(state => state.isScrollLockActive);

  const isTurnServerInUse = useRTCStore(state => state.isTurnServerInUse);

  const usbState = useHidStore(state => state.usbState);
  const hdmiState = useVideoStore(state => state.hdmiState);

  return (
    <div className="bg-white border-t border-t-slate-800/30 text-slate-800 dark:border-t-slate-300/20 dark:bg-slate-900 dark:text-slate-300">
      <div className="flex flex-wrap items-stretch justify-between gap-1">
        <div className="flex items-center">
          <div className="flex flex-wrap items-center pl-2 gap-x-4">
            {settings.debugMode ? (
              <div className="flex">
                <span className="text-xs font-semibold">Resolution:</span>{" "}
                <span className="text-xs">{videoSize}</span>
              </div>
            ) : null}

            {settings.debugMode ? (
              <div className="flex">
                <span className="text-xs font-semibold">Video Size: </span>
                <span className="text-xs">{videoClientSize}</span>
              </div>
            ) : null}

            {(settings.debugMode && settings.mouseMode == "absolute") ? (
              <div className="flex w-[118px] items-center gap-x-1">
                <span className="text-xs font-semibold">Pointer:</span>
                <span className="text-xs">
                  {mouseX},{mouseY}
                </span>
              </div>
            ) : null}

            {(settings.debugMode && settings.mouseMode == "relative") ? (
              <div className="flex w-[118px] items-center gap-x-1">
                <span className="text-xs font-semibold">Last Move:</span>
                <span className="text-xs">
                  {mouseMove ?
                    `${mouseMove.x},${mouseMove.y} ${mouseMove.buttons ? `(${mouseMove.buttons})` : ""}` :
                    "N/A"}
                </span>
              </div>
            ) : null}

            {settings.debugMode && (
              <div className="flex w-[156px] items-center gap-x-1">
                <span className="text-xs font-semibold">USB State:</span>
                <span className="text-xs">{usbState}</span>
              </div>
            )}
            {settings.debugMode && (
              <div className="flex w-[156px] items-center gap-x-1">
                <span className="text-xs font-semibold">HDMI State:</span>
                <span className="text-xs">{hdmiState}</span>
              </div>
            )}

            <div className="flex items-center gap-x-1">
              <span className="text-xs font-semibold">Keys:</span>
              <h2 className="text-xs">
                {[
                  ...activeKeys.map(
                    x => Object.entries(keys).filter(y => y[1] === x)[0][0],
                  ),
                  activeModifiers.map(
                    x => Object.entries(modifiers).filter(y => y[1] === x)[0][0],
                  ),
                ].join(", ")}
              </h2>
            </div>
          </div>
        </div>
        <div className="flex items-center divide-x first:divide-l divide-slate-800/20 dark:divide-slate-300/20">
          {isTurnServerInUse && (
            <div className="shrink-0 p-1 px-1.5 text-xs text-black dark:text-white">
              Relayed by Cloudflare
            </div>
          )}
          <div
            className={cx(
              "shrink-0 p-1 px-1.5 text-xs",
              isCapsLockActive
                ? "text-black dark:text-white"
                : "text-slate-800/20 dark:text-slate-300/20",
            )}
          >
            Caps Lock
          </div>
          <div
            className={cx(
              "shrink-0 p-1 px-1.5 text-xs",
              isNumLockActive
                ? "text-black dark:text-white"
                : "text-slate-800/20 dark:text-slate-300/20",
            )}
          >
            Num Lock
          </div>
          <div
            className={cx(
              "shrink-0 p-1 px-1.5 text-xs",
              isScrollLockActive
                ? "text-black dark:text-white"
                : "text-slate-800/20 dark:text-slate-300/20",
            )}
          >
            Scroll Lock
          </div>
        </div>
      </div>
    </div>
  );
}<|MERGE_RESOLUTION|>--- conflicted
+++ resolved
@@ -1,4 +1,4 @@
-import { useEffect } from "react";
+import { useEffect, useState } from "react";
 
 import { cx } from "@/cva.config";
 import {
@@ -9,11 +9,6 @@
   useVideoStore,
   useKeyboardMappingsStore,
 } from "@/hooks/stores";
-<<<<<<< HEAD
-import { useEffect, useState } from "react";
-=======
-import { keys, modifiers } from "@/keyboardMappings";
->>>>>>> 82c018a2
 
 export default function InfoBar() {
   const [keys, setKeys] = useState(useKeyboardMappingsStore.keys);
