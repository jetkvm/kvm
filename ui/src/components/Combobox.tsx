--- conflicted
+++ resolved
@@ -1,15 +1,11 @@
 import { useRef } from "react";
 import clsx from "clsx";
-<<<<<<< HEAD
-import { Combobox as HeadlessCombobox, ComboboxInput, ComboboxOption, ComboboxOptions } from "@headlessui/react";
-=======
 import {
   Combobox as HeadlessCombobox,
   ComboboxInput,
   ComboboxOption,
   ComboboxOptions,
 } from "@headlessui/react";
->>>>>>> 340babac
 
 import { cva } from "@/cva.config";
 
@@ -64,31 +60,6 @@
         <>
           <Card className="w-auto !border border-solid !border-slate-800/30 shadow-xs outline-0 dark:!border-slate-300/30">
             <ComboboxInput
-<<<<<<< HEAD
-            ref={inputRef}
-            className={clsx(
-              classes,
-              
-              // General styling
-              "block w-full cursor-pointer rounded-sm border-none py-0 font-medium shadow-none outline-0 transition duration-300",
-              
-              // Hover
-              "hover:bg-blue-50/80 active:bg-blue-100/60",
-              
-              // Dark mode
-              "dark:bg-slate-800 dark:text-white dark:hover:bg-slate-700 dark:active:bg-slate-800/60",
-              
-              // Focus
-              "focus:outline-blue-600 focus:ring-2 focus:ring-blue-700 focus:ring-offset-2 dark:focus:outline-blue-500 dark:focus:ring-blue-500",
-              
-              // Disabled
-              disabled && "pointer-events-none select-none bg-slate-50 text-slate-500/80 dark:bg-slate-800 dark:text-slate-400/80 disabled:hover:bg-white dark:disabled:hover:bg-slate-800"
-            )}
-            placeholder={disabled ? disabledMessage : placeholder}
-            displayValue={displayValue}
-            onChange={(event) => onInputChange(event.target.value)}
-            disabled={disabled}
-=======
               ref={inputRef}
               className={clsx(
                 classes,
@@ -113,7 +84,6 @@
               displayValue={displayValue}
               onChange={event => onInputChange(event.target.value)}
               disabled={disabled}
->>>>>>> 340babac
             />
           </Card>
 
