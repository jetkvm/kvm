--- conflicted
+++ resolved
@@ -1,12 +1,8 @@
-<<<<<<< HEAD
-import { ExclamationTriangleIcon, CheckCircleIcon, InformationCircleIcon } from "@heroicons/react/24/outline";
-=======
 import {
   ExclamationTriangleIcon,
   CheckCircleIcon,
   InformationCircleIcon,
 } from "@heroicons/react/24/outline";
->>>>>>> 340babac
 
 import { cx } from "@/cva.config";
 import { Button } from "@/components/Button";
