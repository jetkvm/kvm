import { useState } from "react";
import { LuPlus } from "react-icons/lu";

import { KeySequence } from "@/hooks/stores";
import { Button } from "@/components/Button";
import { InputFieldWithLabel, FieldError } from "@/components/InputField";
import Fieldset from "@/components/Fieldset";
import { MacroStepCard } from "@/components/MacroStepCard";
<<<<<<< HEAD
=======
import {
  DEFAULT_DELAY,
  MAX_STEPS_PER_MACRO,
  MAX_KEYS_PER_STEP,
} from "@/constants/macros";
>>>>>>> 340babac
import FieldLabel from "@/components/FieldLabel";
import { DEFAULT_DELAY, MAX_STEPS_PER_MACRO, MAX_KEYS_PER_STEP } from "@/constants/macros";

interface ValidationErrors {
  name?: string;
  steps?: Record<
    number,
    {
      keys?: string;
      modifiers?: string;
      delay?: string;
    }
  >;
}

interface MacroFormProps {
  initialData: Partial<KeySequence>;
  onSubmit: (macro: Partial<KeySequence>) => Promise<void>;
  onCancel: () => void;
  isSubmitting?: boolean;
  submitText?: string;
}

export function MacroForm({
  initialData,
  onSubmit,
  onCancel,
  isSubmitting = false,
  submitText = "Save Macro",
}: MacroFormProps) {
  const [macro, setMacro] = useState<Partial<KeySequence>>(initialData);
  const [keyQueries, setKeyQueries] = useState<Record<number, string>>({});
  const [errors, setErrors] = useState<ValidationErrors>({});
  const [errorMessage, setErrorMessage] = useState<string | null>(null);

  const showTemporaryError = (message: string) => {
    setErrorMessage(message);
    setTimeout(() => setErrorMessage(null), 3000);
  };

  const validateForm = (): boolean => {
    const newErrors: ValidationErrors = {};

    // Name validation
    if (!macro.name?.trim()) {
      newErrors.name = "Name is required";
    } else if (macro.name.trim().length > 50) {
      newErrors.name = "Name must be less than 50 characters";
    }

    if (!macro.steps?.length) {
      newErrors.steps = { 0: { keys: "At least one step is required" } };
    } else {
      const hasKeyOrModifier = macro.steps.some(
        step => (step.keys?.length || 0) > 0 || (step.modifiers?.length || 0) > 0,
      );

      if (!hasKeyOrModifier) {
        newErrors.steps = {
          0: { keys: "At least one step must have keys or modifiers" },
        };
      }
    }

    setErrors(newErrors);
    return Object.keys(newErrors).length === 0;
  };

  const handleSubmit = async () => {
    if (!validateForm()) {
      showTemporaryError("Please fix the validation errors");
      return;
    }

    try {
      await onSubmit(macro);
    } catch (error) {
      if (error instanceof Error) {
        showTemporaryError(error.message);
      } else {
        showTemporaryError("An error occurred while saving");
      }
    }
  };

  const handleKeySelect = (
    stepIndex: number,
    option: { value: string | null; keys?: string[] },
  ) => {
    const newSteps = [...(macro.steps || [])];
    if (!newSteps[stepIndex]) return;

    if (option.keys) {
      newSteps[stepIndex].keys = option.keys;
    } else if (option.value) {
      if (!newSteps[stepIndex].keys) {
        newSteps[stepIndex].keys = [];
      }
      const keysArray = Array.isArray(newSteps[stepIndex].keys)
        ? newSteps[stepIndex].keys
        : [];
      if (keysArray.length >= MAX_KEYS_PER_STEP) {
        showTemporaryError(`Maximum of ${MAX_KEYS_PER_STEP} keys per step allowed`);
        return;
      }
      newSteps[stepIndex].keys = [...keysArray, option.value];
    }
    setMacro({ ...macro, steps: newSteps });

    if (errors.steps?.[stepIndex]?.keys) {
      const newErrors = { ...errors };
      delete newErrors.steps?.[stepIndex].keys;
      if (Object.keys(newErrors.steps?.[stepIndex] || {}).length === 0) {
        delete newErrors.steps?.[stepIndex];
      }
      if (Object.keys(newErrors.steps || {}).length === 0) {
        delete newErrors.steps;
      }
      setErrors(newErrors);
    }
  };

  const handleKeyQueryChange = (stepIndex: number, query: string) => {
    setKeyQueries(prev => ({ ...prev, [stepIndex]: query }));
  };

  const handleModifierChange = (stepIndex: number, modifiers: string[]) => {
    const newSteps = [...(macro.steps || [])];
    newSteps[stepIndex].modifiers = modifiers;
    setMacro({ ...macro, steps: newSteps });

    // Clear step errors when modifiers are added
    if (errors.steps?.[stepIndex]?.keys && modifiers.length > 0) {
      const newErrors = { ...errors };
      delete newErrors.steps?.[stepIndex].keys;
      if (Object.keys(newErrors.steps?.[stepIndex] || {}).length === 0) {
        delete newErrors.steps?.[stepIndex];
      }
      if (Object.keys(newErrors.steps || {}).length === 0) {
        delete newErrors.steps;
      }
      setErrors(newErrors);
    }
  };

  const handleDelayChange = (stepIndex: number, delay: number) => {
    const newSteps = [...(macro.steps || [])];
    newSteps[stepIndex].delay = delay;
    setMacro({ ...macro, steps: newSteps });
  };

  const handleStepMove = (stepIndex: number, direction: "up" | "down") => {
    const newSteps = [...(macro.steps || [])];
    const newIndex = direction === "up" ? stepIndex - 1 : stepIndex + 1;
    [newSteps[stepIndex], newSteps[newIndex]] = [newSteps[newIndex], newSteps[stepIndex]];
    setMacro({ ...macro, steps: newSteps });
  };

  const isMaxStepsReached = (macro.steps?.length || 0) >= MAX_STEPS_PER_MACRO;

  return (
    <>
      <div className="space-y-4">
        <Fieldset>
          <InputFieldWithLabel
            type="text"
            label="Macro Name"
            placeholder="Macro Name"
            value={macro.name}
            error={errors.name}
            onChange={e => {
              setMacro(prev => ({ ...prev, name: e.target.value }));
              if (errors.name) {
                const newErrors = { ...errors };
                delete newErrors.name;
                setErrors(newErrors);
              }
            }}
          />
        </Fieldset>

        <div>
          <div className="flex items-center justify-between text-sm">
            <div className="flex items-center gap-1">
              <FieldLabel
                label="Steps"
                description={`Keys/modifiers executed in sequence with a delay between each step.`}
              />
            </div>
            <span className="text-slate-500 dark:text-slate-400">
              {macro.steps?.length || 0}/{MAX_STEPS_PER_MACRO} steps
            </span>
          </div>
          {errors.steps && errors.steps[0]?.keys && (
            <div className="mt-2">
              <FieldError error={errors.steps[0].keys} />
            </div>
          )}
          <Fieldset>
            <div className="mt-2 space-y-4">
              {(macro.steps || []).map((step, stepIndex) => (
                <MacroStepCard
                  key={stepIndex}
                  step={step}
                  stepIndex={stepIndex}
                  onDelete={
                    macro.steps && macro.steps.length > 1
                      ? () => {
                          const newSteps = [...(macro.steps || [])];
                          newSteps.splice(stepIndex, 1);
                          setMacro(prev => ({ ...prev, steps: newSteps }));
                        }
                      : undefined
                  }
                  onMoveUp={() => handleStepMove(stepIndex, "up")}
                  onMoveDown={() => handleStepMove(stepIndex, "down")}
                  onKeySelect={option => handleKeySelect(stepIndex, option)}
                  onKeyQueryChange={query => handleKeyQueryChange(stepIndex, query)}
                  keyQuery={keyQueries[stepIndex] || ""}
                  onModifierChange={modifiers =>
                    handleModifierChange(stepIndex, modifiers)
                  }
                  onDelayChange={delay => handleDelayChange(stepIndex, delay)}
                  isLastStep={stepIndex === (macro.steps?.length || 0) - 1}
                />
              ))}
            </div>
          </Fieldset>

          <div className="mt-4">
            <Button
              size="MD"
              theme="light"
              fullWidth
              LeadingIcon={LuPlus}
              text={`Add Step ${isMaxStepsReached ? `(${MAX_STEPS_PER_MACRO} max)` : ""}`}
              onClick={() => {
                if (isMaxStepsReached) {
                  showTemporaryError(
                    `You can only add a maximum of ${MAX_STEPS_PER_MACRO} steps per macro.`,
                  );
                  return;
                }

                setMacro(prev => ({
                  ...prev,
                  steps: [
                    ...(prev.steps || []),
                    { keys: [], modifiers: [], delay: DEFAULT_DELAY },
                  ],
                }));
                setErrors({});
              }}
              disabled={isMaxStepsReached}
            />
          </div>

          {errorMessage && (
            <div className="mt-4">
              <FieldError error={errorMessage} />
            </div>
          )}

          <div className="mt-6 flex items-center gap-x-2">
            <Button
              size="SM"
              theme="primary"
              text={isSubmitting ? "Saving..." : submitText}
              onClick={handleSubmit}
              disabled={isSubmitting}
            />
            <Button size="SM" theme="light" text="Cancel" onClick={onCancel} />
          </div>
        </div>
      </div>
    </>
  );
}<|MERGE_RESOLUTION|>--- conflicted
+++ resolved
@@ -6,16 +6,12 @@
 import { InputFieldWithLabel, FieldError } from "@/components/InputField";
 import Fieldset from "@/components/Fieldset";
 import { MacroStepCard } from "@/components/MacroStepCard";
-<<<<<<< HEAD
-=======
 import {
   DEFAULT_DELAY,
   MAX_STEPS_PER_MACRO,
   MAX_KEYS_PER_STEP,
 } from "@/constants/macros";
->>>>>>> 340babac
 import FieldLabel from "@/components/FieldLabel";
-import { DEFAULT_DELAY, MAX_STEPS_PER_MACRO, MAX_KEYS_PER_STEP } from "@/constants/macros";
 
 interface ValidationErrors {
   name?: string;
