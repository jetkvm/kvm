import { useCallback, useEffect, useMemo, useRef, useState } from "react";

import {
  useDeviceSettingsStore,
  useHidStore,
  useMouseStore,
  useRTCStore,
  useSettingsStore,
  useVideoStore,
} from "@/hooks/stores";
import { keys, modifiers } from "@/keyboardMappings";
import { useResizeObserver } from "@/hooks/useResizeObserver";
import { cx } from "@/cva.config";
import VirtualKeyboard from "@components/VirtualKeyboard";
import Actionbar from "@components/ActionBar";
import MacroBar from "@/components/MacroBar";
import InfoBar from "@components/InfoBar";
import useKeyboard from "@/hooks/useKeyboard";
import { useJsonRpc } from "@/hooks/useJsonRpc";

import {
  HDMIErrorOverlay,
  LoadingVideoOverlay,
  NoAutoplayPermissionsOverlay,
} from "./VideoOverlay";

export default function WebRTCVideo() {
  // Video and stream related refs and states
  const videoElm = useRef<HTMLVideoElement>(null);
  const mediaStream = useRTCStore(state => state.mediaStream);
  const [isPlaying, setIsPlaying] = useState(false);

  // Store hooks
  const settings = useSettingsStore();
  const { sendKeyboardEvent, resetKeyboardState } = useKeyboard();
  const setMousePosition = useMouseStore(state => state.setMousePosition);
  const setMouseMove = useMouseStore(state => state.setMouseMove);
  const {
    setClientSize: setVideoClientSize,
    setSize: setVideoSize,
    width: videoWidth,
    height: videoHeight,
    clientWidth: videoClientWidth,
    clientHeight: videoClientHeight,
  } = useVideoStore();

  // RTC related states
  const peerConnection = useRTCStore(state => state.peerConnection);

  // HDMI and UI states
  const hdmiState = useVideoStore(state => state.hdmiState);
  const hdmiError = ["no_lock", "no_signal", "out_of_range"].includes(hdmiState);
  const isVideoLoading = !isPlaying;

  // console.log("peerConnection?.connectionState", peerConnection?.connectionState);

  // Keyboard related states
  const { setIsNumLockActive, setIsCapsLockActive, setIsScrollLockActive } =
    useHidStore();

  // Misc states and hooks
  const [blockWheelEvent, setBlockWheelEvent] = useState(false);
  const [send] = useJsonRpc();

  // Video-related
  useResizeObserver({
    ref: videoElm,
    onResize: ({ width, height }) => {
      // This is actually client size, not videoSize
      if (width && height) {
        if (!videoElm.current) return;
        setVideoClientSize(width, height);
        setVideoSize(videoElm.current.videoWidth, videoElm.current.videoHeight);
      }
    },
  });

  const updateVideoSizeStore = useCallback(
    (videoElm: HTMLVideoElement) => {
      setVideoClientSize(videoElm.clientWidth, videoElm.clientHeight);
      setVideoSize(videoElm.videoWidth, videoElm.videoHeight);
    },
    [setVideoClientSize, setVideoSize],
  );

  const onVideoPlaying = useCallback(() => {
    setIsPlaying(true);
    if (videoElm.current) updateVideoSizeStore(videoElm.current);
  }, [updateVideoSizeStore]);

  // On mount, get the video size
  useEffect(
    function updateVideoSizeOnMount() {
      if (videoElm.current) updateVideoSizeStore(videoElm.current);
    },
    [setVideoClientSize, updateVideoSizeStore, setVideoSize],
  );

  // Mouse-related
  const calcDelta = (pos: number) => (Math.abs(pos) < 10 ? pos * 2 : pos);
  const sendRelMouseMovement = useCallback(
    (x: number, y: number, buttons: number) => {
      if (settings.mouseMode !== "relative") return;
      // if we ignore the event, double-click will not work
      // if (x === 0 && y === 0 && buttons === 0) return;
      send("relMouseReport", { dx: calcDelta(x), dy: calcDelta(y), buttons });
      setMouseMove({ x, y, buttons });
    },
    [send, setMouseMove, settings.mouseMode],
  );

  const relMouseMoveHandler = useCallback(
    (e: MouseEvent) => {
      if (settings.mouseMode !== "relative") return;

      // Send mouse movement
      const { buttons } = e;
      sendRelMouseMovement(e.movementX, e.movementY, buttons);
    },
    [sendRelMouseMovement, settings.mouseMode],
  );

  const sendAbsMouseMovement = useCallback(
    (x: number, y: number, buttons: number) => {
      if (settings.mouseMode !== "absolute") return;
      send("absMouseReport", { x, y, buttons });
      // We set that for the debug info bar
      setMousePosition(x, y);
    },
    [send, setMousePosition, settings.mouseMode],
  );

  const absMouseMoveHandler = useCallback(
    (e: MouseEvent) => {
      if (!videoClientWidth || !videoClientHeight) return;
      if (settings.mouseMode !== "absolute") return;

      // Get the aspect ratios of the video element and the video stream
      const videoElementAspectRatio = videoClientWidth / videoClientHeight;
      const videoStreamAspectRatio = videoWidth / videoHeight;

      // Calculate the effective video display area
      let effectiveWidth = videoClientWidth;
      let effectiveHeight = videoClientHeight;
      let offsetX = 0;
      let offsetY = 0;

      if (videoElementAspectRatio > videoStreamAspectRatio) {
        // Pillarboxing: black bars on the left and right
        effectiveWidth = videoClientHeight * videoStreamAspectRatio;
        offsetX = (videoClientWidth - effectiveWidth) / 2;
      } else if (videoElementAspectRatio < videoStreamAspectRatio) {
        // Letterboxing: black bars on the top and bottom
        effectiveHeight = videoClientWidth / videoStreamAspectRatio;
        offsetY = (videoClientHeight - effectiveHeight) / 2;
      }

      // Clamp mouse position within the effective video boundaries
      const clampedX = Math.min(Math.max(offsetX, e.offsetX), offsetX + effectiveWidth);
      const clampedY = Math.min(Math.max(offsetY, e.offsetY), offsetY + effectiveHeight);

      // Map clamped mouse position to the video stream's coordinate system
      const relativeX = (clampedX - offsetX) / effectiveWidth;
      const relativeY = (clampedY - offsetY) / effectiveHeight;

      // Convert to HID absolute coordinate system (0-32767 range)
      const x = Math.round(relativeX * 32767);
      const y = Math.round(relativeY * 32767);

      // Send mouse movement
      const { buttons } = e;
      sendAbsMouseMovement(x, y, buttons);
    },
    [
      sendAbsMouseMovement,
      videoClientHeight,
      videoClientWidth,
      videoWidth,
      videoHeight,
      settings.mouseMode,
    ],
  );

  const trackpadSensitivity = useDeviceSettingsStore(state => state.trackpadSensitivity);
  const mouseSensitivity = useDeviceSettingsStore(state => state.mouseSensitivity);
  const clampMin = useDeviceSettingsStore(state => state.clampMin);
  const clampMax = useDeviceSettingsStore(state => state.clampMax);
  const blockDelay = useDeviceSettingsStore(state => state.blockDelay);
  const trackpadThreshold = useDeviceSettingsStore(state => state.trackpadThreshold);

  const mouseWheelHandler = useCallback(
    (e: WheelEvent) => {
      if (blockWheelEvent) return;

      // Determine if the wheel event is from a trackpad or a mouse wheel
      const isTrackpad = Math.abs(e.deltaY) < trackpadThreshold;

      // Apply appropriate sensitivity based on input device
      const scrollSensitivity = isTrackpad ? trackpadSensitivity : mouseSensitivity;

      // Calculate the scroll value
      const scroll = e.deltaY * scrollSensitivity;

      // Apply clamping
      const clampedScroll = Math.max(clampMin, Math.min(clampMax, scroll));

      // Round to the nearest integer
      const roundedScroll = Math.round(clampedScroll);

      // Invert the scroll value to match expected behavior
      const invertedScroll = -roundedScroll;

      send("wheelReport", { wheelY: invertedScroll });

      // Apply blocking delay
      setBlockWheelEvent(true);
      setTimeout(() => setBlockWheelEvent(false), blockDelay);
    },
    [
      blockDelay,
      blockWheelEvent,
      clampMax,
      clampMin,
      mouseSensitivity,
      send,
      trackpadSensitivity,
      trackpadThreshold,
    ],
  );

  const resetMousePosition = useCallback(() => {
    sendAbsMouseMovement(0, 0, 0);
  }, [sendAbsMouseMovement]);

  // Keyboard-related
  const handleModifierKeys = useCallback(
    (e: KeyboardEvent, activeModifiers: number[]) => {
      const { shiftKey, ctrlKey, altKey, metaKey } = e;

      const filteredModifiers = activeModifiers.filter(Boolean);

      // Example: activeModifiers = [0x01, 0x02, 0x04, 0x08]
      // Assuming 0x01 = ControlLeft, 0x02 = ShiftLeft, 0x04 = AltLeft, 0x08 = MetaLeft
      return (
        filteredModifiers
          // Shift: Keep if Shift is pressed or if the key isn't a Shift key
          // Example: If shiftKey is true, keep all modifiers
          // If shiftKey is false, filter out 0x02 (ShiftLeft) and 0x20 (ShiftRight)
          .filter(
            modifier =>
              shiftKey ||
              (modifier !== modifiers["ShiftLeft"] &&
                modifier !== modifiers["ShiftRight"]),
          )
          // Ctrl: Keep if Ctrl is pressed or if the key isn't a Ctrl key
          // Example: If ctrlKey is true, keep all modifiers
          // If ctrlKey is false, filter out 0x01 (ControlLeft) and 0x10 (ControlRight)
          .filter(
            modifier =>
              ctrlKey ||
              (modifier !== modifiers["ControlLeft"] &&
                modifier !== modifiers["ControlRight"]),
          )
          // Alt: Keep if Alt is pressed or if the key isn't an Alt key
          // Example: If altKey is true, keep all modifiers
          // If altKey is false, filter out 0x04 (AltLeft) and 0x40 (AltRight)
          .filter(
            modifier =>
              altKey ||
              (modifier !== modifiers["AltLeft"] && modifier !== modifiers["AltRight"]),
          )
          // Meta: Keep if Meta is pressed or if the key isn't a Meta key
          // Example: If metaKey is true, keep all modifiers
          // If metaKey is false, filter out 0x08 (MetaLeft) and 0x80 (MetaRight)
          .filter(
            modifier =>
              metaKey ||
              (modifier !== modifiers["MetaLeft"] && modifier !== modifiers["MetaRight"]),
          )
      );
    },
    [],
  );

  const keyDownHandler = useCallback(
    async (e: KeyboardEvent) => {
      e.preventDefault();
      const prev = useHidStore.getState();
      let code = e.code;
      const key = e.key;

      // if (document.activeElement?.id !== "videoFocusTrap") {
      //   console.log("KEYUP: Not focusing on the video", document.activeElement);
      //   return;
      // }
      console.log(document.activeElement);

      setIsNumLockActive(e.getModifierState("NumLock"));
      setIsCapsLockActive(e.getModifierState("CapsLock"));
      setIsScrollLockActive(e.getModifierState("ScrollLock"));

      if (code == "IntlBackslash" && ["`", "~"].includes(key)) {
        code = "Backquote";
      } else if (code == "Backquote" && ["§", "±"].includes(key)) {
        code = "IntlBackslash";
      }

      // Add the key to the active keys
      const newKeys = [...prev.activeKeys, keys[code]].filter(Boolean);

      // Add the modifier to the active modifiers
      const newModifiers = handleModifierKeys(e, [
        ...prev.activeModifiers,
        modifiers[code],
      ]);

      // When pressing the meta key + another key, the key will never trigger a keyup
      // event, so we need to clear the keys after a short delay
      // https://bugs.chromium.org/p/chromium/issues/detail?id=28089
      // https://bugzilla.mozilla.org/show_bug.cgi?id=1299553
      if (e.metaKey) {
        setTimeout(() => {
          const prev = useHidStore.getState();
          sendKeyboardEvent([], newModifiers || prev.activeModifiers);
        }, 10);
      }

      sendKeyboardEvent([...new Set(newKeys)], [...new Set(newModifiers)]);
    },
    [
      setIsNumLockActive,
      setIsCapsLockActive,
      setIsScrollLockActive,
      handleModifierKeys,
      sendKeyboardEvent,
    ],
  );

  const keyUpHandler = useCallback(
    (e: KeyboardEvent) => {
      e.preventDefault();
      const prev = useHidStore.getState();

      setIsNumLockActive(e.getModifierState("NumLock"));
      setIsCapsLockActive(e.getModifierState("CapsLock"));
      setIsScrollLockActive(e.getModifierState("ScrollLock"));

      // Filtering out the key that was just released (keys[e.code])
      const newKeys = prev.activeKeys.filter(k => k !== keys[e.code]).filter(Boolean);

      // Filter out the modifier that was just released
      const newModifiers = handleModifierKeys(
        e,
        prev.activeModifiers.filter(k => k !== modifiers[e.code]),
      );

      sendKeyboardEvent([...new Set(newKeys)], [...new Set(newModifiers)]);
    },
    [
      setIsNumLockActive,
      setIsCapsLockActive,
      setIsScrollLockActive,
      handleModifierKeys,
      sendKeyboardEvent,
    ],
  );

  const videoKeyUpHandler = useCallback((e: KeyboardEvent) => {
    // In fullscreen mode in chrome & safari, the space key is used to pause/play the video
    // there is no way to prevent this, so we need to simply force play the video when it's paused.
    // Fix only works in chrome based browsers.
    if (e.code === "Space") {
      if (videoElm.current?.paused == true) {
        console.log("Force playing video");
        videoElm.current?.play();
      }
    }
  }, []);

  const addStreamToVideoElm = useCallback(
    (mediaStream: MediaStream) => {
      if (!videoElm.current) return;
      const videoElmRefValue = videoElm.current;
      console.log("Adding stream to video element", videoElmRefValue);
      videoElmRefValue.srcObject = mediaStream;
      updateVideoSizeStore(videoElmRefValue);
    },
    [updateVideoSizeStore],
  );

  useEffect(
    function updateVideoStreamOnNewTrack() {
      if (!peerConnection) return;
      const abortController = new AbortController();
      const signal = abortController.signal;

      peerConnection.addEventListener(
        "track",
        (e: RTCTrackEvent) => {
          console.log("Adding stream to video element");
          addStreamToVideoElm(e.streams[0]);
        },
        { signal },
      );

      return () => {
        abortController.abort();
      };
    },
    [addStreamToVideoElm, peerConnection],
  );

  useEffect(
    function updateVideoStream() {
      if (!mediaStream) return;
      console.log("Updating video stream from mediaStream");
      // We set the as early as possible
      addStreamToVideoElm(mediaStream);
    },
    [
      setVideoClientSize,
      mediaStream,
      updateVideoSizeStore,
      peerConnection,
      addStreamToVideoElm,
    ],
  );

  // Setup Keyboard Events
  useEffect(
    function setupKeyboardEvents() {
      const abortController = new AbortController();
      const signal = abortController.signal;

      document.addEventListener("keydown", keyDownHandler, { signal });
      document.addEventListener("keyup", keyUpHandler, { signal });

      // eslint-disable-next-line @typescript-eslint/ban-ts-comment
      // @ts-expect-error
      window.clearKeys = () => sendKeyboardEvent([], []);
      window.addEventListener("blur", resetKeyboardState, { signal });
      document.addEventListener("visibilitychange", resetKeyboardState, { signal });

      return () => {
        abortController.abort();
      };
    },
    [keyDownHandler, keyUpHandler, resetKeyboardState, sendKeyboardEvent],
  );

  // Setup Video Event Listeners
  useEffect(
    function setupVideoEventListeners() {
      const videoElmRefValue = videoElm.current;
      if (!videoElmRefValue) return;

      const abortController = new AbortController();
      const signal = abortController.signal;

      // To prevent the video from being paused when the user presses a space in fullscreen mode
      videoElmRefValue.addEventListener("keyup", videoKeyUpHandler, { signal });

      // We need to know when the video is playing to update state and video size
      videoElmRefValue.addEventListener("playing", onVideoPlaying, { signal });

      return () => {
        abortController.abort();
      };
    },
    [
      absMouseMoveHandler,
      resetMousePosition,
      onVideoPlaying,
      mouseWheelHandler,
      videoKeyUpHandler,
    ],
  );

  // Setup Absolute Mouse Events
  useEffect(
    function setAbsoluteMouseModeEventListeners() {
      const videoElmRefValue = videoElm.current;
      if (!videoElmRefValue) return;

      if (settings.mouseMode !== "absolute") return;

      const abortController = new AbortController();
      const signal = abortController.signal;

      videoElmRefValue.addEventListener("mousemove", absMouseMoveHandler, { signal });
      videoElmRefValue.addEventListener("pointerdown", absMouseMoveHandler, { signal });
      videoElmRefValue.addEventListener("pointerup", absMouseMoveHandler, { signal });
      videoElmRefValue.addEventListener("wheel", mouseWheelHandler, {
        signal,
        passive: true,
      });

      // Reset the mouse position when the window is blurred or the document is hidden
      const local = resetMousePosition;
      window.addEventListener("blur", local, { signal });
      document.addEventListener("visibilitychange", local, { signal });
      const preventContextMenu = (e: MouseEvent) => e.preventDefault();
      videoElmRefValue.addEventListener("contextmenu", preventContextMenu, { signal });

      return () => {
        abortController.abort();
      };
    },
    [absMouseMoveHandler, mouseWheelHandler, resetMousePosition, settings.mouseMode],
  );

  // Setup Relative Mouse Events
  const containerRef = useRef<HTMLDivElement>(null);
  useEffect(
    function setupRelativeMouseEventListeners() {
      if (settings.mouseMode !== "relative") return;

      const abortController = new AbortController();
      const signal = abortController.signal;

      // We bind to the larger container in relative mode because of delta between the acceleration of the local
      // mouse and the mouse movement of the remote mouse. This simply makes it a bit less painful to use.
      // When we get Pointer Lock support, we can remove this.
      const containerElm = containerRef.current;
      if (!containerElm) return;

      containerElm.addEventListener("mousemove", relMouseMoveHandler, { signal });
      containerElm.addEventListener("pointerdown", relMouseMoveHandler, { signal });
      containerElm.addEventListener("pointerup", relMouseMoveHandler, { signal });

      containerElm.addEventListener("wheel", mouseWheelHandler, {
        signal,
        passive: true,
      });

      const preventContextMenu = (e: MouseEvent) => e.preventDefault();
      containerElm.addEventListener("contextmenu", preventContextMenu, { signal });

      return () => {
        abortController.abort();
      };
    },
    [settings.mouseMode, relMouseMoveHandler, mouseWheelHandler],
  );

  const hasNoAutoPlayPermissions = useMemo(() => {
    if (peerConnection?.connectionState !== "connected") return false;
    if (isPlaying) return false;
    if (hdmiError) return false;
    if (videoHeight === 0 || videoWidth === 0) return false;
    return true;
  }, [peerConnection?.connectionState, isPlaying, hdmiError, videoHeight, videoWidth]);

  return (
    <div className="grid h-full w-full grid-rows-layout">
<<<<<<< HEAD
      <div className="min-h-[39.5px] flex flex-col">
        <div className="flex flex-col">
          <fieldset disabled={peerConnectionState !== "connected"} className="contents">
            <Actionbar
              requestFullscreen={async () =>
                videoElm.current?.requestFullscreen({
                  navigationUI: "show",
                })
              }
            />
            <MacroBar />
          </fieldset>
        </div>
=======
      <div className="min-h-[39.5px]">
        <fieldset disabled={peerConnection?.connectionState !== "connected"}>
          <Actionbar
            requestFullscreen={async () =>
              videoElm.current?.requestFullscreen({
                navigationUI: "show",
              })
            }
          />
        </fieldset>
>>>>>>> 8268b20f
      </div>

      <div
        ref={containerRef}
        className={cx("h-full overflow-hidden", {
          "cursor-none": settings.mouseMode === "relative" && settings.isCursorHidden,
        })}
      >
        <div className="relative h-full">
          <div
            className={cx(
              "absolute inset-0 bg-blue-50/40 opacity-80 dark:bg-slate-800/40",
              "[background-image:radial-gradient(theme(colors.blue.300)_0.5px,transparent_0.5px),radial-gradient(theme(colors.blue.300)_0.5px,transparent_0.5px)] dark:[background-image:radial-gradient(theme(colors.slate.700)_0.5px,transparent_0.5px),radial-gradient(theme(colors.slate.700)_0.5px,transparent_0.5px)]",
              "[background-position:0_0,10px_10px]",
              "[background-size:20px_20px]",
            )}
          />
          <div className="flex h-full flex-col">
            <div className="relative flex-grow overflow-hidden">
              <div className="flex h-full flex-col">
                <div className="grid flex-grow grid-rows-bodyFooter overflow-hidden">
                  <div className="relative mx-4 my-2 flex items-center justify-center overflow-hidden">
                    <div className="relative flex h-full w-full items-center justify-center">
                      <video
                        ref={videoElm}
                        autoPlay={true}
                        controls={false}
                        onPlaying={onVideoPlaying}
                        onPlay={onVideoPlaying}
                        muted={true}
                        playsInline
                        disablePictureInPicture
                        controlsList="nofullscreen"
                        className={cx(
                          "outline-50 max-h-full max-w-full object-contain transition-all duration-1000",
                          {
                            "cursor-none":
                              settings.mouseMode === "absolute" &&
                              settings.isCursorHidden,
                            "opacity-0": isVideoLoading || hdmiError,
                            "animate-slideUpFade border border-slate-800/30 opacity-0 shadow dark:border-slate-300/20":
                              isPlaying,
                          },
                        )}
                      />
                      {peerConnection?.connectionState == "connected" && (
                        <div
                          style={{ animationDuration: "500ms" }}
                          className="pointer-events-none absolute inset-0 flex animate-slideUpFade items-center justify-center opacity-0"
                        >
                          <div className="relative h-full max-h-[720px] w-full max-w-[1280px] rounded-md">
                            <LoadingVideoOverlay show={isVideoLoading} />
                            <HDMIErrorOverlay show={hdmiError} hdmiState={hdmiState} />
                            <NoAutoplayPermissionsOverlay
                              show={hasNoAutoPlayPermissions}
                              onPlayClick={() => {
                                videoElm.current?.play();
                              }}
                            />
                          </div>
                        </div>
                      )}
                    </div>
                  </div>
                  <VirtualKeyboard />
                </div>
              </div>
            </div>
          </div>
        </div>
      </div>
      <div>
        <InfoBar />
      </div>
    </div>
  );
}<|MERGE_RESOLUTION|>--- conflicted
+++ resolved
@@ -553,10 +553,9 @@
 
   return (
     <div className="grid h-full w-full grid-rows-layout">
-<<<<<<< HEAD
       <div className="min-h-[39.5px] flex flex-col">
         <div className="flex flex-col">
-          <fieldset disabled={peerConnectionState !== "connected"} className="contents">
+          <fieldset disabled={peerConnection?.connectionState !== "connected"} className="contents">
             <Actionbar
               requestFullscreen={async () =>
                 videoElm.current?.requestFullscreen({
@@ -567,18 +566,6 @@
             <MacroBar />
           </fieldset>
         </div>
-=======
-      <div className="min-h-[39.5px]">
-        <fieldset disabled={peerConnection?.connectionState !== "connected"}>
-          <Actionbar
-            requestFullscreen={async () =>
-              videoElm.current?.requestFullscreen({
-                navigationUI: "show",
-              })
-            }
-          />
-        </fieldset>
->>>>>>> 8268b20f
       </div>
 
       <div
