--- conflicted
+++ resolved
@@ -27,14 +27,10 @@
 import { LocalDevice } from "@routes/devices.$id";
 import { useRevalidator } from "react-router-dom";
 import { ShieldCheckIcon } from "@heroicons/react/20/solid";
-<<<<<<< HEAD
-import { CLOUD_APP, SIGNAL_API } from "@/ui.config";
 import USBConfigDialog from "@components/USBConfigDialog";
 import { UsbConfigState } from "@/hooks/stores"
-=======
 import { CLOUD_APP, DEVICE_API } from "@/ui.config";
 import { InputFieldWithLabel } from "../InputField";
->>>>>>> 92aec30c
 
 export function SettingsItem({
   title,
