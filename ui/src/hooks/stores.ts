import { create } from "zustand";
import { createJSONStorage, persist } from "zustand/middleware";
<<<<<<< HEAD
import { getKeyboardMappings } from "@/keyboardMappings/KeyboardLayouts";
=======
import { MAX_STEPS_PER_MACRO, MAX_TOTAL_MACROS, MAX_KEYS_PER_STEP } from "@/constants/macros";

// Define the JsonRpc types for better type checking
interface JsonRpcResponse {
  jsonrpc: string;
  result?: unknown;
  error?: {
    code: number;
    message: string;
    data?: unknown;
  };
  id: number | string | null;
}
>>>>>>> 82c018a2

// Utility function to append stats to a Map
const appendStatToMap = <T extends { timestamp: number }>(
  stat: T,
  prevMap: Map<number, T>,
  maxEntries = 130,
): Map<number, T> => {
  if (prevMap.size > maxEntries) {
    const firstKey = prevMap.keys().next().value;
    if (firstKey !== undefined) {
      prevMap.delete(firstKey);
    }
  }

  const date = Math.floor(stat.timestamp / 1000);
  const newStat = { ...prevMap.get(date), ...stat };
  return new Map(prevMap).set(date, newStat);
};

// Constants and types
export type AvailableSidebarViews = "connection-stats";
export type AvailableTerminalTypes = "kvm" | "serial" | "none";

export interface User {
  sub: string;
  email?: string;
  picture?: string;
}

interface UserState {
  user: User | null;
  setUser: (user: User | null) => void;
}

interface UIState {
  sidebarView: AvailableSidebarViews | null;
  setSidebarView: (view: AvailableSidebarViews | null) => void;

  disableVideoFocusTrap: boolean;
  setDisableVideoFocusTrap: (enabled: boolean) => void;

  isWakeOnLanModalVisible: boolean;
  setWakeOnLanModalVisibility: (enabled: boolean) => void;

  toggleSidebarView: (view: AvailableSidebarViews) => void;

  isAttachedVirtualKeyboardVisible: boolean;
  setAttachedVirtualKeyboardVisibility: (enabled: boolean) => void;

  terminalType: AvailableTerminalTypes;
  setTerminalType: (enabled: UIState["terminalType"]) => void;
}

export const useUiStore = create<UIState>(set => ({
  terminalType: "none",
  setTerminalType: type => set({ terminalType: type }),

  sidebarView: null,
  setSidebarView: view => set({ sidebarView: view }),

  disableVideoFocusTrap: false,
  setDisableVideoFocusTrap: enabled => set({ disableVideoFocusTrap: enabled }),

  isWakeOnLanModalVisible: false,
  setWakeOnLanModalVisibility: enabled => set({ isWakeOnLanModalVisible: enabled }),

  toggleSidebarView: view =>
    set(state => {
      if (state.sidebarView === view) {
        return { sidebarView: null };
      } else {
        return { sidebarView: view };
      }
    }),

  isAttachedVirtualKeyboardVisible: true,
  setAttachedVirtualKeyboardVisibility: enabled =>
    set({ isAttachedVirtualKeyboardVisible: enabled }),
}));

interface RTCState {
  peerConnection: RTCPeerConnection | null;
  setPeerConnection: (pc: RTCState["peerConnection"]) => void;

  setRpcDataChannel: (channel: RTCDataChannel) => void;
  rpcDataChannel: RTCDataChannel | null;

  diskChannel: RTCDataChannel | null;
  setDiskChannel: (channel: RTCDataChannel) => void;

  peerConnectionState: RTCPeerConnectionState | null;
  setPeerConnectionState: (state: RTCPeerConnectionState) => void;

  transceiver: RTCRtpTransceiver | null;
  setTransceiver: (transceiver: RTCRtpTransceiver) => void;

  mediaStream: MediaStream | null;
  setMediaStream: (stream: MediaStream) => void;

  videoStreamStats: RTCInboundRtpStreamStats | null;
  appendVideoStreamStats: (state: RTCInboundRtpStreamStats) => void;
  videoStreamStatsHistory: Map<number, RTCInboundRtpStreamStats>;

  isTurnServerInUse: boolean;
  setTurnServerInUse: (inUse: boolean) => void;

  inboundRtpStats: Map<number, RTCInboundRtpStreamStats>;
  appendInboundRtpStats: (state: RTCInboundRtpStreamStats) => void;
  clearInboundRtpStats: () => void;

  candidatePairStats: Map<number, RTCIceCandidatePairStats>;
  appendCandidatePairStats: (pair: RTCIceCandidatePairStats) => void;
  clearCandidatePairStats: () => void;

  // Remote ICE candidates stat type doesn't exist as of today
  localCandidateStats: Map<number, RTCIceCandidateStats>;
  appendLocalCandidateStats: (stats: RTCIceCandidateStats) => void;

  remoteCandidateStats: Map<number, RTCIceCandidateStats>;
  appendRemoteCandidateStats: (stats: RTCIceCandidateStats) => void;

  // Disk data channel stats type doesn't exist as of today
  diskDataChannelStats: Map<number, RTCDataChannelStats>;
  appendDiskDataChannelStats: (stat: RTCDataChannelStats) => void;

  terminalChannel: RTCDataChannel | null;
  setTerminalChannel: (channel: RTCDataChannel) => void;
}

export const useRTCStore = create<RTCState>(set => ({
  peerConnection: null,
  setPeerConnection: pc => set({ peerConnection: pc }),

  rpcDataChannel: null,
  setRpcDataChannel: channel => set({ rpcDataChannel: channel }),

  transceiver: null,
  setTransceiver: transceiver => set({ transceiver }),

  peerConnectionState: null,
  setPeerConnectionState: state => set({ peerConnectionState: state }),

  diskChannel: null,
  setDiskChannel: channel => set({ diskChannel: channel }),

  mediaStream: null,
  setMediaStream: stream => set({ mediaStream: stream }),

  videoStreamStats: null,
  appendVideoStreamStats: stats => set({ videoStreamStats: stats }),
  videoStreamStatsHistory: new Map(),

  isTurnServerInUse: false,
  setTurnServerInUse: inUse => set({ isTurnServerInUse: inUse }),

  inboundRtpStats: new Map(),
  appendInboundRtpStats: newStat => {
    set(prevState => ({
      inboundRtpStats: appendStatToMap(newStat, prevState.inboundRtpStats),
    }));
  },
  clearInboundRtpStats: () => set({ inboundRtpStats: new Map() }),

  candidatePairStats: new Map(),
  appendCandidatePairStats: newStat => {
    set(prevState => ({
      candidatePairStats: appendStatToMap(newStat, prevState.candidatePairStats),
    }));
  },
  clearCandidatePairStats: () => set({ candidatePairStats: new Map() }),

  localCandidateStats: new Map(),
  appendLocalCandidateStats: newStat => {
    set(prevState => ({
      localCandidateStats: appendStatToMap(newStat, prevState.localCandidateStats),
    }));
  },

  remoteCandidateStats: new Map(),
  appendRemoteCandidateStats: newStat => {
    set(prevState => ({
      remoteCandidateStats: appendStatToMap(newStat, prevState.remoteCandidateStats),
    }));
  },

  diskDataChannelStats: new Map(),
  appendDiskDataChannelStats: newStat => {
    set(prevState => ({
      diskDataChannelStats: appendStatToMap(newStat, prevState.diskDataChannelStats),
    }));
  },

  // Add these new properties to the store implementation
  terminalChannel: null,
  setTerminalChannel: channel => set({ terminalChannel: channel }),
}));

interface MouseMove {
  x: number;
  y: number;
  buttons: number;
}
interface MouseState {
  mouseX: number;
  mouseY: number;
  mouseMove?: MouseMove;
  setMouseMove: (move?: MouseMove) => void;
  setMousePosition: (x: number, y: number) => void;
}

export const useMouseStore = create<MouseState>(set => ({
  mouseX: 0,
  mouseY: 0,
  setMouseMove: (move?: MouseMove) => set({ mouseMove: move }),
  setMousePosition: (x, y) => set({ mouseX: x, mouseY: y }),
}));

export interface VideoState {
  width: number;
  height: number;
  clientWidth: number;
  clientHeight: number;
  setClientSize: (width: number, height: number) => void;
  setSize: (width: number, height: number) => void;
  hdmiState: "ready" | "no_signal" | "no_lock" | "out_of_range" | "connecting";
  setHdmiState: (state: {
    ready: boolean;
    error?: Extract<VideoState["hdmiState"], "no_signal" | "no_lock" | "out_of_range">;
  }) => void;
}

export interface BacklightSettings {
  max_brightness: number;
  dim_after: number;
  off_after: number;
}

export const useVideoStore = create<VideoState>(set => ({
  width: 0,
  height: 0,

  clientWidth: 0,
  clientHeight: 0,

  // The video element's client size
  setClientSize: (clientWidth, clientHeight) => set({ clientWidth, clientHeight }),

  // Resolution
  setSize: (width, height) => set({ width, height }),

  hdmiState: "connecting",
  setHdmiState: state => {
    if (!state) return;
    const { ready, error } = state;

    if (ready) {
      return set({ hdmiState: "ready" });
    } else if (error) {
      return set({ hdmiState: error });
    } else {
      return set({ hdmiState: "connecting" });
    }
  },
}));

interface SettingsState {
  isCursorHidden: boolean;
  setCursorVisibility: (enabled: boolean) => void;

  mouseMode: string;
  setMouseMode: (mode: string) => void;

  keyboardMappingEnabled: boolean;
  setkeyboardMappingEnabled: (enabled: boolean) => void;

  debugMode: boolean;
  setDebugMode: (enabled: boolean) => void;

  // Add new developer mode state
  developerMode: boolean;
  setDeveloperMode: (enabled: boolean) => void;

  backlightSettings: BacklightSettings;
  setBacklightSettings: (settings: BacklightSettings) => void;
}

export const useSettingsStore = create(
  persist<SettingsState>(
    set => ({
      keyboardMappingEnabled: false,
      setkeyboardMappingEnabled: enabled => set({keyboardMappingEnabled: enabled}),

      isCursorHidden: false,
      setCursorVisibility: enabled => set({ isCursorHidden: enabled }),

      mouseMode: "absolute",
      setMouseMode: mode => set({ mouseMode: mode }),

      debugMode: import.meta.env.DEV,
      setDebugMode: enabled => set({ debugMode: enabled }),

      // Add developer mode with default value
      developerMode: false,
      setDeveloperMode: enabled => set({ developerMode: enabled }),

      backlightSettings: {
        max_brightness: 100,
        dim_after: 10000,
        off_after: 50000,
      },
      setBacklightSettings: (settings: BacklightSettings) =>
        set({ backlightSettings: settings }),
    }),
    {
      name: "settings",
      storage: createJSONStorage(() => localStorage),
    },
  ),
);

export interface DeviceSettingsState {
  trackpadSensitivity: number;
  mouseSensitivity: number;
  clampMin: number;
  clampMax: number;
  blockDelay: number;
  trackpadThreshold: number;
  scrollSensitivity: "low" | "default" | "high";
  setScrollSensitivity: (sensitivity: DeviceSettingsState["scrollSensitivity"]) => void;
}

export const useDeviceSettingsStore = create<DeviceSettingsState>(set => ({
  trackpadSensitivity: 3.0,
  mouseSensitivity: 5.0,
  clampMin: -8,
  clampMax: 8,
  blockDelay: 25,
  trackpadThreshold: 10,

  scrollSensitivity: "default",
  setScrollSensitivity: sensitivity => {
    const wheelSettings: Record<
      DeviceSettingsState["scrollSensitivity"],
      {
        trackpadSensitivity: DeviceSettingsState["trackpadSensitivity"];
        mouseSensitivity: DeviceSettingsState["mouseSensitivity"];
        clampMin: DeviceSettingsState["clampMin"];
        clampMax: DeviceSettingsState["clampMax"];
        blockDelay: DeviceSettingsState["blockDelay"];
        trackpadThreshold: DeviceSettingsState["trackpadThreshold"];
      }
    > = {
      low: {
        trackpadSensitivity: 2.0,
        mouseSensitivity: 3.0,
        clampMin: -6,
        clampMax: 6,
        blockDelay: 30,
        trackpadThreshold: 10,
      },
      default: {
        trackpadSensitivity: 3.0,
        mouseSensitivity: 5.0,
        clampMin: -8,
        clampMax: 8,
        blockDelay: 25,
        trackpadThreshold: 10,
      },
      high: {
        trackpadSensitivity: 4.0,
        mouseSensitivity: 6.0,
        clampMin: -9,
        clampMax: 9,
        blockDelay: 20,
        trackpadThreshold: 10,
      },
    };

    const settings = wheelSettings[sensitivity];

    return set({
      trackpadSensitivity: settings.trackpadSensitivity,
      trackpadThreshold: settings.trackpadThreshold,
      mouseSensitivity: settings.mouseSensitivity,
      clampMin: settings.clampMin,
      clampMax: settings.clampMax,
      blockDelay: settings.blockDelay,
      scrollSensitivity: sensitivity,
    });
  },
}));

export interface RemoteVirtualMediaState {
  source: "WebRTC" | "HTTP" | "Storage" | null;
  mode: "CDROM" | "Disk" | null;
  filename: string | null;
  url: string | null;
  path: string | null;
  size: number | null;
}

export interface MountMediaState {
  localFile: File | null;
  setLocalFile: (file: MountMediaState["localFile"]) => void;

  remoteVirtualMediaState: RemoteVirtualMediaState | null;
  setRemoteVirtualMediaState: (state: MountMediaState["remoteVirtualMediaState"]) => void;

  modalView: "mode" | "browser" | "url" | "device" | "upload" | "error" | null;
  setModalView: (view: MountMediaState["modalView"]) => void;

  isMountMediaDialogOpen: boolean;
  setIsMountMediaDialogOpen: (isOpen: MountMediaState["isMountMediaDialogOpen"]) => void;

  uploadedFiles: { name: string; size: string; uploadedAt: string }[];
  addUploadedFile: (file: { name: string; size: string; uploadedAt: string }) => void;

  errorMessage: string | null;
  setErrorMessage: (message: string | null) => void;
}

export const useMountMediaStore = create<MountMediaState>(set => ({
  localFile: null,
  setLocalFile: file => set({ localFile: file }),

  remoteVirtualMediaState: null,
  setRemoteVirtualMediaState: state => set({ remoteVirtualMediaState: state }),

  modalView: "mode",
  setModalView: view => set({ modalView: view }),

  isMountMediaDialogOpen: false,
  setIsMountMediaDialogOpen: isOpen => set({ isMountMediaDialogOpen: isOpen }),

  uploadedFiles: [],
  addUploadedFile: file =>
    set(state => ({ uploadedFiles: [...state.uploadedFiles, file] })),

  errorMessage: null,
  setErrorMessage: message => set({ errorMessage: message }),
}));

export interface HidState {
  activeKeys: number[];
  activeModifiers: number[];

  updateActiveKeysAndModifiers: (keysAndModifiers: {
    keys: number[];
    modifiers: number[];
  }) => void;

  altGrArmed: boolean;
  setAltGrArmed: (armed: boolean) => void;

  altGrTimer: number | null; // _altGrCtrlTime
  setAltGrTimer: (timeout: number | null) => void;

  altGrCtrlTime: number; // _altGrCtrlTime
  setAltGrCtrlTime: (time: number) => void;

  isNumLockActive: boolean;
  setIsNumLockActive: (enabled: boolean) => void;

  isScrollLockActive: boolean;
  setIsScrollLockActive: (enabled: boolean) => void;

  isVirtualKeyboardEnabled: boolean;
  setVirtualKeyboardEnabled: (enabled: boolean) => void;

  isCapsLockActive: boolean;
  setIsCapsLockActive: (enabled: boolean) => void;

  isPasteModeEnabled: boolean;
  setPasteModeEnabled: (enabled: boolean) => void;

  usbState: "configured" | "attached" | "not attached" | "suspended" | "addressed";
  setUsbState: (state: HidState["usbState"]) => void;
}

export const useHidStore = create<HidState>(set => ({
  activeKeys: [],
  activeModifiers: [],
  updateActiveKeysAndModifiers: ({ keys, modifiers }) => {
    // TODO remove debug logs
    console.log("keys: " + keys + "modifiers: " + modifiers)
    return set({ activeKeys: keys, activeModifiers: modifiers });
  },

  altGrArmed: false,
  setAltGrArmed: armed => set({ altGrArmed: armed }),

  altGrTimer: 0,
  setAltGrTimer: timeout => set({ altGrTimer: timeout }),

  altGrCtrlTime: 0,
  setAltGrCtrlTime: time => set({ altGrCtrlTime: time }),

  isNumLockActive: false,
  setIsNumLockActive: enabled => set({ isNumLockActive: enabled }),

  isScrollLockActive: false,
  setIsScrollLockActive: enabled => set({ isScrollLockActive: enabled }),

  isVirtualKeyboardEnabled: false,
  setVirtualKeyboardEnabled: enabled => set({ isVirtualKeyboardEnabled: enabled }),

  isCapsLockActive: false,
  setIsCapsLockActive: enabled => set({ isCapsLockActive: enabled }),

  isPasteModeEnabled: false,
  setPasteModeEnabled: enabled => set({ isPasteModeEnabled: enabled }),

  // Add these new properties for USB state
  usbState: "not attached",
  setUsbState: state => set({ usbState: state }),
}));

export const useUserStore = create<UserState>(set => ({
  user: null,
  setUser: user => set({ user }),
}));

export interface UpdateState {
  isUpdatePending: boolean;
  setIsUpdatePending: (isPending: boolean) => void;
  updateDialogHasBeenMinimized: boolean;
  otaState: {
    updating: boolean;
    error: string | null;

    metadataFetchedAt: string | null;

    // App update
    appUpdatePending: boolean;

    appDownloadProgress: number;
    appDownloadFinishedAt: string | null;

    appVerificationProgress: number;
    appVerifiedAt: string | null;

    appUpdateProgress: number;
    appUpdatedAt: string | null;

    // System update
    systemUpdatePending: boolean;

    systemDownloadProgress: number;
    systemDownloadFinishedAt: string | null;

    systemVerificationProgress: number;
    systemVerifiedAt: string | null;

    systemUpdateProgress: number;
    systemUpdatedAt: string | null;
  };
  setOtaState: (state: UpdateState["otaState"]) => void;
  setUpdateDialogHasBeenMinimized: (hasBeenMinimized: boolean) => void;
  modalView:
  | "loading"
  | "updating"
  | "upToDate"
  | "updateAvailable"
  | "updateCompleted"
  | "error";
  setModalView: (view: UpdateState["modalView"]) => void;
  setUpdateErrorMessage: (errorMessage: string) => void;
  updateErrorMessage: string | null;
}

export const useUpdateStore = create<UpdateState>(set => ({
  isUpdatePending: false,
  setIsUpdatePending: isPending => set({ isUpdatePending: isPending }),

  setOtaState: state => set({ otaState: state }),
  otaState: {
    updating: false,
    error: null,
    metadataFetchedAt: null,
    appUpdatePending: false,
    systemUpdatePending: false,
    appDownloadProgress: 0,
    appDownloadFinishedAt: null,
    appVerificationProgress: 0,
    appVerifiedAt: null,
    systemDownloadProgress: 0,
    systemDownloadFinishedAt: null,
    systemVerificationProgress: 0,
    systemVerifiedAt: null,
    appUpdateProgress: 0,
    appUpdatedAt: null,
    systemUpdateProgress: 0,
    systemUpdatedAt: null,
  },

  updateDialogHasBeenMinimized: false,
  setUpdateDialogHasBeenMinimized: hasBeenMinimized =>
    set({ updateDialogHasBeenMinimized: hasBeenMinimized }),
  modalView: "loading",
  setModalView: view => set({ modalView: view }),
  updateErrorMessage: null,
  setUpdateErrorMessage: errorMessage => set({ updateErrorMessage: errorMessage }),
}));

interface UsbConfigModalState {
  modalView: "updateUsbConfig" | "updateUsbConfigSuccess";
  errorMessage: string | null;
  setModalView: (view: UsbConfigModalState["modalView"]) => void;
  setErrorMessage: (message: string | null) => void;
}

export interface UsbConfigState {
  vendor_id: string;
  product_id: string;
  serial_number: string;
  manufacturer: string;
  product: string;
}

export const useUsbConfigModalStore = create<UsbConfigModalState>(set => ({
  modalView: "updateUsbConfig",
  errorMessage: null,
  setModalView: view => set({ modalView: view }),
  setErrorMessage: message => set({ errorMessage: message }),
}));

interface LocalAuthModalState {
  modalView:
  | "createPassword"
  | "deletePassword"
  | "updatePassword"
  | "creationSuccess"
  | "deleteSuccess"
  | "updateSuccess";
  setModalView: (view: LocalAuthModalState["modalView"]) => void;
}

export const useLocalAuthModalStore = create<LocalAuthModalState>(set => ({
  modalView: "createPassword",
  setModalView: view => set({ modalView: view }),
<<<<<<< HEAD
  setErrorMessage: message => set({ errorMessage: message }),
}));

class KeyboardMappingsStore {
  private _layout: string = 'en-US';
  private _subscribers: (() => void)[] = [];
  private _mappingsEnabled: boolean = false;

  public keys = getKeyboardMappings(this._layout).keys;
  public chars = getKeyboardMappings(this._layout).chars;
  public modifiers = getKeyboardMappings(this._layout).modifiers;

  private mappedKeys = getKeyboardMappings(this._layout).keys;
  private mappedChars = getKeyboardMappings(this._layout).chars;
  private mappedModifiers = getKeyboardMappings(this._layout).modifiers;

  setLayout(newLayout: string) {
    if (this._layout === newLayout) return;
    this._layout = newLayout;
    const updatedMappings = getKeyboardMappings(newLayout);
    this.mappedKeys = updatedMappings.keys;
    this.mappedChars = updatedMappings.chars;
    this.mappedModifiers = updatedMappings.modifiers;
    if (this._mappingsEnabled) {
      this.keys = this.mappedKeys;
      this.chars = this.mappedChars;
      this.modifiers = this.mappedModifiers;
      this._notifySubscribers(); 
    }
  }

  setMappingsState(enabled: boolean) {
    this._mappingsEnabled = enabled;
    if (this._mappingsEnabled) {
      this.keys = this.mappedKeys;
      this.chars = this.mappedChars;
      this.modifiers = this.mappedModifiers;
    } else {
      this.keys = getKeyboardMappings('us').keys;
      this.chars = getKeyboardMappings('us').chars;
      this.modifiers = getKeyboardMappings('us').modifiers;
    }
    this._notifySubscribers(); 
  }

  getMappingState() {
    return this._mappingsEnabled;
  }

  getLayout() {
    return this._layout;
  }

  subscribe(callback: () => void) {
    this._subscribers.push(callback);
    return () => {
      this._subscribers = this._subscribers.filter(sub => sub !== callback); // Cleanup
    };
  }

  private _notifySubscribers() {
    this._subscribers.forEach(callback => callback());
  }
}

export const useKeyboardMappingsStore = new KeyboardMappingsStore();
=======
}));

export interface DeviceState {
  appVersion: string | null;
  systemVersion: string | null;

  setAppVersion: (version: string) => void;
  setSystemVersion: (version: string) => void;
}

export const useDeviceStore = create<DeviceState>(set => ({
  appVersion: null,
  systemVersion: null,

  setAppVersion: version => set({ appVersion: version }),
  setSystemVersion: version => set({ systemVersion: version }),
}));

export interface KeySequenceStep {
  keys: string[];
  modifiers: string[];
  delay: number;
}

export interface KeySequence {
  id: string;
  name: string;
  steps: KeySequenceStep[];
  sortOrder?: number;
}

export interface MacrosState {
  macros: KeySequence[];
  loading: boolean;
  initialized: boolean;
  loadMacros: () => Promise<void>;
  saveMacros: (macros: KeySequence[]) => Promise<void>;
  sendFn: ((method: string, params: unknown, callback?: ((resp: JsonRpcResponse) => void) | undefined) => void) | null;
  setSendFn: (sendFn: ((method: string, params: unknown, callback?: ((resp: JsonRpcResponse) => void) | undefined) => void)) => void;
}

export const generateMacroId = () => {
  return Math.random().toString(36).substring(2, 9);
};

export const useMacrosStore = create<MacrosState>((set, get) => ({
  macros: [],
  loading: false,
  initialized: false,
  sendFn: null,

  setSendFn: (sendFn) => {
    set({ sendFn });
  },

  loadMacros: async () => {
    if (get().initialized) return;

    const { sendFn } = get();
    if (!sendFn) {
      console.warn("JSON-RPC send function not available.");
      return;
    }

    set({ loading: true });

    try {
      await new Promise<void>((resolve, reject) => {
        sendFn("getKeyboardMacros", {}, (response) => {
          if (response.error) {
            console.error("Error loading macros:", response.error);
            reject(new Error(response.error.message));
            return;
          }

          const macros = (response.result as KeySequence[]) || [];

          const sortedMacros = [...macros].sort((a, b) => {
            if (a.sortOrder !== undefined && b.sortOrder !== undefined) {
              return a.sortOrder - b.sortOrder;
            }
            if (a.sortOrder !== undefined) return -1;
            if (b.sortOrder !== undefined) return 1;
            return 0;
          });

          set({
            macros: sortedMacros,
            initialized: true
          });

          resolve();
        });
      });
    } catch (error) {
      console.error("Failed to load macros:", error);
    } finally {
      set({ loading: false });
    }
  },

  saveMacros: async (macros: KeySequence[]) => {
    const { sendFn } = get();
    if (!sendFn) {
      console.warn("JSON-RPC send function not available.");
      throw new Error("JSON-RPC send function not available");
    }

    if (macros.length > MAX_TOTAL_MACROS) {
      console.error(`Cannot save: exceeded maximum of ${MAX_TOTAL_MACROS} macros`);
      throw new Error(`Cannot save: exceeded maximum of ${MAX_TOTAL_MACROS} macros`);
    }

    for (const macro of macros) {
      if (macro.steps.length > MAX_STEPS_PER_MACRO) {
        console.error(`Cannot save: macro "${macro.name}" exceeds maximum of ${MAX_STEPS_PER_MACRO} steps`);
        throw new Error(`Cannot save: macro "${macro.name}" exceeds maximum of ${MAX_STEPS_PER_MACRO} steps`);
      }

      for (let i = 0; i < macro.steps.length; i++) {
        const step = macro.steps[i];
        if (step.keys && step.keys.length > MAX_KEYS_PER_STEP) {
          console.error(`Cannot save: macro "${macro.name}" step ${i+1} exceeds maximum of ${MAX_KEYS_PER_STEP} keys`);
          throw new Error(`Cannot save: macro "${macro.name}" step ${i+1} exceeds maximum of ${MAX_KEYS_PER_STEP} keys`);
        }
      }
    }

    set({ loading: true });

    try {
      const macrosWithSortOrder = macros.map((macro, index) => ({
        ...macro,
        sortOrder: macro.sortOrder !== undefined ? macro.sortOrder : index
      }));

      const response = await new Promise<JsonRpcResponse>((resolve) => {
        sendFn("setKeyboardMacros", { params: { macros: macrosWithSortOrder } }, (response) => {
          resolve(response);
        });
      });

      if (response.error) {
        console.error("Error saving macros:", response.error);
        const errorMessage = typeof response.error.data === 'string'
          ? response.error.data
          : response.error.message || "Failed to save macros";
        throw new Error(errorMessage);
      }

      // Only update the store if the request was successful
      set({ macros: macrosWithSortOrder });
    } catch (error) {
      console.error("Failed to save macros:", error);
      throw error;
    } finally {
      set({ loading: false });
    }
  }
}));
>>>>>>> 82c018a2
<|MERGE_RESOLUTION|>--- conflicted
+++ resolved
@@ -1,8 +1,6 @@
 import { create } from "zustand";
 import { createJSONStorage, persist } from "zustand/middleware";
-<<<<<<< HEAD
 import { getKeyboardMappings } from "@/keyboardMappings/KeyboardLayouts";
-=======
 import { MAX_STEPS_PER_MACRO, MAX_TOTAL_MACROS, MAX_KEYS_PER_STEP } from "@/constants/macros";
 
 // Define the JsonRpc types for better type checking
@@ -16,7 +14,6 @@
   };
   id: number | string | null;
 }
->>>>>>> 82c018a2
 
 // Utility function to append stats to a Map
 const appendStatToMap = <T extends { timestamp: number }>(
@@ -643,24 +640,6 @@
   setErrorMessage: message => set({ errorMessage: message }),
 }));
 
-interface LocalAuthModalState {
-  modalView:
-  | "createPassword"
-  | "deletePassword"
-  | "updatePassword"
-  | "creationSuccess"
-  | "deleteSuccess"
-  | "updateSuccess";
-  setModalView: (view: LocalAuthModalState["modalView"]) => void;
-}
-
-export const useLocalAuthModalStore = create<LocalAuthModalState>(set => ({
-  modalView: "createPassword",
-  setModalView: view => set({ modalView: view }),
-<<<<<<< HEAD
-  setErrorMessage: message => set({ errorMessage: message }),
-}));
-
 class KeyboardMappingsStore {
   private _layout: string = 'en-US';
   private _subscribers: (() => void)[] = [];
@@ -724,7 +703,20 @@
 }
 
 export const useKeyboardMappingsStore = new KeyboardMappingsStore();
-=======
+interface LocalAuthModalState {
+  modalView:
+  | "createPassword"
+  | "deletePassword"
+  | "updatePassword"
+  | "creationSuccess"
+  | "deleteSuccess"
+  | "updateSuccess";
+  setModalView: (view: LocalAuthModalState["modalView"]) => void;
+}
+
+export const useLocalAuthModalStore = create<LocalAuthModalState>(set => ({
+  modalView: "createPassword",
+  setModalView: view => set({ modalView: view }),
 }));
 
 export interface DeviceState {
@@ -884,5 +876,4 @@
       set({ loading: false });
     }
   }
-}));
->>>>>>> 82c018a2
+}));