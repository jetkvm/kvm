--- conflicted
+++ resolved
@@ -1,15 +1,11 @@
 import { create } from "zustand";
 import { createJSONStorage, persist } from "zustand/middleware";
 
-<<<<<<< HEAD
-import { MAX_STEPS_PER_MACRO, MAX_TOTAL_MACROS, MAX_KEYS_PER_STEP } from "@/constants/macros";
-=======
 import {
   MAX_STEPS_PER_MACRO,
   MAX_TOTAL_MACROS,
   MAX_KEYS_PER_STEP,
 } from "@/constants/macros";
->>>>>>> 340babac
 
 // Define the JsonRpc types for better type checking
 interface JsonRpcResponse {
