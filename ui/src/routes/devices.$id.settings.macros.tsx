import { useEffect, Fragment, useMemo, useState, useCallback } from "react";
import { useNavigate } from "react-router-dom";
import {
  LuPenLine,
  LuCopy,
  LuMoveRight,
  LuCornerDownRight,
  LuArrowUp,
  LuArrowDown,
  LuTrash2,
  LuCommand,
} from "react-icons/lu";

import { KeySequence, useMacrosStore, generateMacroId } from "@/hooks/stores";
import { SettingsPageHeader } from "@/components/SettingsPageheader";
import { Button } from "@/components/Button";
import EmptyCard from "@/components/EmptyCard";
import Card from "@/components/Card";
import { MAX_TOTAL_MACROS, COPY_SUFFIX, DEFAULT_DELAY } from "@/constants/macros";
import { keyDisplayMap, modifierDisplayMap } from "@/keyboardMappings";
import notifications from "@/notifications";
import { ConfirmDialog } from "@/components/ConfirmDialog";
import LoadingSpinner from "@/components/LoadingSpinner";

const normalizeSortOrders = (macros: KeySequence[]): KeySequence[] => {
  return macros.map((macro, index) => ({
    ...macro,
    sortOrder: index + 1,
  }));
};

export default function SettingsMacrosRoute() {
  const { macros, loading, initialized, loadMacros, saveMacros } = useMacrosStore();
  const navigate = useNavigate();
  const [actionLoadingId, setActionLoadingId] = useState<string | null>(null);
  const [showDeleteConfirm, setShowDeleteConfirm] = useState(false);
  const [macroToDelete, setMacroToDelete] = useState<KeySequence | null>(null);

  const isMaxMacrosReached = useMemo(
    () => macros.length >= MAX_TOTAL_MACROS,
    [macros.length],
  );

  useEffect(() => {
    if (!initialized) {
      loadMacros();
    }
  }, [initialized, loadMacros]);

  const handleDuplicateMacro = useCallback(
    async (macro: KeySequence) => {
      if (!macro?.id || !macro?.name) {
        notifications.error("Invalid macro data");
        return;
      }

      if (isMaxMacrosReached) {
        notifications.error(`Maximum of ${MAX_TOTAL_MACROS} macros allowed`);
        return;
      }

      setActionLoadingId(macro.id);

      const newMacroCopy: KeySequence = {
        ...JSON.parse(JSON.stringify(macro)),
        id: generateMacroId(),
        name: `${macro.name} ${COPY_SUFFIX}`,
        sortOrder: macros.length + 1,
      };

      try {
        await saveMacros(normalizeSortOrders([...macros, newMacroCopy]));
        notifications.success(`Macro "${newMacroCopy.name}" duplicated successfully`);
      } catch (error: unknown) {
        if (error instanceof Error) {
          notifications.error(`Failed to duplicate macro: ${error.message}`);
        } else {
          notifications.error("Failed to duplicate macro");
        }
      } finally {
        setActionLoadingId(null);
      }
    },
    [isMaxMacrosReached, macros, saveMacros, setActionLoadingId],
  );

  const handleMoveMacro = useCallback(
    async (index: number, direction: "up" | "down", macroId: string) => {
      if (!Array.isArray(macros) || macros.length === 0) {
        notifications.error("No macros available");
        return;
      }

      const newIndex = direction === "up" ? index - 1 : index + 1;
      if (newIndex < 0 || newIndex >= macros.length) return;

      setActionLoadingId(macroId);

      try {
        const newMacros = [...macros];
        [newMacros[index], newMacros[newIndex]] = [newMacros[newIndex], newMacros[index]];
        const updatedMacros = normalizeSortOrders(newMacros);

        await saveMacros(updatedMacros);
        notifications.success("Macro order updated successfully");
      } catch (error: unknown) {
        if (error instanceof Error) {
          notifications.error(`Failed to reorder macros: ${error.message}`);
        } else {
          notifications.error("Failed to reorder macros");
        }
      } finally {
        setActionLoadingId(null);
      }
    },
    [macros, saveMacros, setActionLoadingId],
  );

  const handleDeleteMacro = useCallback(async () => {
    if (!macroToDelete?.id) return;

    setActionLoadingId(macroToDelete.id);
    try {
      const updatedMacros = normalizeSortOrders(
        macros.filter(m => m.id !== macroToDelete.id),
      );
      await saveMacros(updatedMacros);
      notifications.success(`Macro "${macroToDelete.name}" deleted successfully`);
      setShowDeleteConfirm(false);
      setMacroToDelete(null);
    } catch (error: unknown) {
      if (error instanceof Error) {
        notifications.error(`Failed to delete macro: ${error.message}`);
      } else {
        notifications.error("Failed to delete macro");
      }
    } finally {
      setActionLoadingId(null);
    }
  }, [macroToDelete, macros, saveMacros]);

  const MacroList = useMemo(
    () => (
      <div className="space-y-2">
        {macros.map((macro, index) => (
          <Card key={macro.id} className="bg-white p-2 dark:bg-slate-800">
            <div className="flex items-center justify-between">
              <div className="flex flex-col gap-1 px-2">
                <Button
                  size="XS"
                  theme="light"
                  onClick={() => handleMoveMacro(index, "up", macro.id)}
                  disabled={index === 0 || actionLoadingId === macro.id}
                  LeadingIcon={LuArrowUp}
                  aria-label={`Move ${macro.name} up`}
                />
                <Button
                  size="XS"
                  theme="light"
                  onClick={() => handleMoveMacro(index, "down", macro.id)}
                  disabled={index === macros.length - 1 || actionLoadingId === macro.id}
                  LeadingIcon={LuArrowDown}
                  aria-label={`Move ${macro.name} down`}
                />
              </div>

<<<<<<< HEAD
                    return (
                      <span key={stepIndex} className="inline-flex items-center">
                        <StepIcon className="mr-1 text-slate-400 dark:text-slate-500 h-3 w-3 shrink-0" />
                        <span className="bg-slate-50 dark:bg-slate-800 px-2 py-0.5 rounded-md border border-slate-200/50 dark:border-slate-700/50">
                          {(Array.isArray(step.modifiers) && step.modifiers.length > 0) || (Array.isArray(step.keys) && step.keys.length > 0) ? (
                            <>
                              {Array.isArray(step.modifiers) && step.modifiers.map((modifier, idx) => (
                                <Fragment key={`mod-${idx}`}>
                                  <span className="font-medium text-slate-600 dark:text-slate-200">
                                    {modifierDisplayMap[modifier] || modifier}
                                  </span>
                                  {idx < step.modifiers.length - 1 && (
                                    <span className="text-slate-400 dark:text-slate-600"> + </span>
                                  )}
                                </Fragment>
                              ))}
=======
              <div className="ml-2 flex min-w-0 flex-1 flex-col justify-center">
                <h3 className="truncate text-sm font-semibold text-black dark:text-white">
                  {macro.name}
                </h3>
                <p className="ml-4 mt-1 overflow-hidden text-xs text-slate-500 dark:text-slate-400">
                  <span className="flex flex-col items-start gap-1">
                    {macro.steps.map((step, stepIndex) => {
                      const StepIcon = stepIndex === 0 ? LuMoveRight : LuCornerDownRight;
>>>>>>> 340babac

                      return (
                        <span key={stepIndex} className="inline-flex items-center">
                          <StepIcon className="mr-1 h-3 w-3 flex-shrink-0 text-slate-400 dark:text-slate-500" />
                          <span className="rounded-md border border-slate-200/50 bg-slate-50 px-2 py-0.5 dark:border-slate-700/50 dark:bg-slate-800">
                            {(Array.isArray(step.modifiers) &&
                              step.modifiers.length > 0) ||
                            (Array.isArray(step.keys) && step.keys.length > 0) ? (
                              <>
                                {Array.isArray(step.modifiers) &&
                                  step.modifiers.map((modifier, idx) => (
                                    <Fragment key={`mod-${idx}`}>
                                      <span className="font-medium text-slate-600 dark:text-slate-200">
                                        {modifierDisplayMap[modifier] || modifier}
                                      </span>
                                      {idx < step.modifiers.length - 1 && (
                                        <span className="text-slate-400 dark:text-slate-600">
                                          {" "}
                                          +{" "}
                                        </span>
                                      )}
                                    </Fragment>
                                  ))}

                                {Array.isArray(step.modifiers) &&
                                  step.modifiers.length > 0 &&
                                  Array.isArray(step.keys) &&
                                  step.keys.length > 0 && (
                                    <span className="text-slate-400 dark:text-slate-600">
                                      {" "}
                                      +{" "}
                                    </span>
                                  )}

                                {Array.isArray(step.keys) &&
                                  step.keys.map((key, idx) => (
                                    <Fragment key={`key-${idx}`}>
                                      <span className="font-medium text-blue-600 dark:text-blue-400">
                                        {keyDisplayMap[key] || key}
                                      </span>
                                      {idx < step.keys.length - 1 && (
                                        <span className="text-slate-400 dark:text-slate-600">
                                          {" "}
                                          +{" "}
                                        </span>
                                      )}
                                    </Fragment>
                                  ))}
                              </>
                            ) : (
                              <span className="font-medium text-slate-500 dark:text-slate-400">
                                Delay only
                              </span>
                            )}
                            {step.delay !== DEFAULT_DELAY && (
                              <span className="ml-1 text-slate-400 dark:text-slate-500">
                                ({step.delay}ms)
                              </span>
                            )}
                          </span>
                        </span>
                      );
                    })}
                  </span>
                </p>
              </div>

              <div className="ml-4 flex items-center gap-1">
                <Button
                  size="XS"
                  className="text-red-500 dark:text-red-400"
                  theme="light"
                  LeadingIcon={LuTrash2}
                  onClick={() => {
                    setMacroToDelete(macro);
                    setShowDeleteConfirm(true);
                  }}
                  disabled={actionLoadingId === macro.id}
                  aria-label={`Delete macro ${macro.name}`}
                />
                <Button
                  size="XS"
                  theme="light"
                  LeadingIcon={LuCopy}
                  onClick={() => handleDuplicateMacro(macro)}
                  disabled={actionLoadingId === macro.id}
                  aria-label={`Duplicate macro ${macro.name}`}
                />
                <Button
                  size="XS"
                  theme="light"
                  LeadingIcon={LuPenLine}
                  text="Edit"
                  onClick={() => navigate(`${macro.id}/edit`)}
                  disabled={actionLoadingId === macro.id}
                  aria-label={`Edit macro ${macro.name}`}
                />
              </div>
            </div>
          </Card>
        ))}

<<<<<<< HEAD
      <ConfirmDialog
        open={showDeleteConfirm}
        onClose={() => {
          setShowDeleteConfirm(false);
          setMacroToDelete(null);
        }}
        title="Delete Macro"
        description={`Are you sure you want to delete "${macroToDelete?.name}"? This action cannot be undone.`}
        variant="danger"
        confirmText={actionLoadingId === macroToDelete?.id ? "Deleting..." : "Delete"}
        onConfirm={handleDeleteMacro}
        isConfirming={actionLoadingId === macroToDelete?.id}
      />
    </div>
  ), [macros, actionLoadingId, showDeleteConfirm, macroToDelete, handleDeleteMacro, handleDuplicateMacro, handleMoveMacro, navigate]);
=======
        <ConfirmDialog
          open={showDeleteConfirm}
          onClose={() => {
            setShowDeleteConfirm(false);
            setMacroToDelete(null);
          }}
          title="Delete Macro"
          description={`Are you sure you want to delete "${macroToDelete?.name}"? This action cannot be undone.`}
          variant="danger"
          confirmText={actionLoadingId === macroToDelete?.id ? "Deleting..." : "Delete"}
          onConfirm={handleDeleteMacro}
          isConfirming={actionLoadingId === macroToDelete?.id}
        />
      </div>
    ),
    [
      macros,
      showDeleteConfirm,
      macroToDelete?.name,
      macroToDelete?.id,
      actionLoadingId,
      handleDeleteMacro,
      handleMoveMacro,
      handleDuplicateMacro,
      navigate,
    ],
  );
>>>>>>> 340babac

  return (
    <div className="space-y-4">
      <div className="flex items-center justify-between">
        <SettingsPageHeader
          title="Keyboard Macros"
          description={`Combine keystrokes into a single action for faster workflows.`}
        />
        {macros.length > 0 && (
          <div className="flex items-center pl-2">
            <Button
              size="SM"
              theme="primary"
              text={isMaxMacrosReached ? `Max Reached` : "Add New Macro"}
              onClick={() => navigate("add")}
              disabled={isMaxMacrosReached}
              aria-label="Add new macro"
            />
          </div>
        )}
      </div>

      <div className="space-y-4">
        {loading && macros.length === 0 ? (
          <EmptyCard
            IconElm={LuCommand}
            headline="Loading macros..."
            BtnElm={
              <div className="my-2 flex flex-col items-center space-y-2 text-center">
                <LoadingSpinner className="h-6 w-6 text-blue-700 dark:text-blue-500" />
              </div>
            }
          />
        ) : macros.length === 0 ? (
          <EmptyCard
            IconElm={LuCommand}
            headline="Create Your First Macro"
            BtnElm={
              <Button
                size="SM"
                theme="primary"
                text="Add New Macro"
                onClick={() => navigate("add")}
                disabled={isMaxMacrosReached}
                aria-label="Add new macro"
              />
            }
          />
        ) : (
          MacroList
        )}
      </div>
    </div>
  );
}<|MERGE_RESOLUTION|>--- conflicted
+++ resolved
@@ -164,24 +164,6 @@
                 />
               </div>
 
-<<<<<<< HEAD
-                    return (
-                      <span key={stepIndex} className="inline-flex items-center">
-                        <StepIcon className="mr-1 text-slate-400 dark:text-slate-500 h-3 w-3 shrink-0" />
-                        <span className="bg-slate-50 dark:bg-slate-800 px-2 py-0.5 rounded-md border border-slate-200/50 dark:border-slate-700/50">
-                          {(Array.isArray(step.modifiers) && step.modifiers.length > 0) || (Array.isArray(step.keys) && step.keys.length > 0) ? (
-                            <>
-                              {Array.isArray(step.modifiers) && step.modifiers.map((modifier, idx) => (
-                                <Fragment key={`mod-${idx}`}>
-                                  <span className="font-medium text-slate-600 dark:text-slate-200">
-                                    {modifierDisplayMap[modifier] || modifier}
-                                  </span>
-                                  {idx < step.modifiers.length - 1 && (
-                                    <span className="text-slate-400 dark:text-slate-600"> + </span>
-                                  )}
-                                </Fragment>
-                              ))}
-=======
               <div className="ml-2 flex min-w-0 flex-1 flex-col justify-center">
                 <h3 className="truncate text-sm font-semibold text-black dark:text-white">
                   {macro.name}
@@ -190,12 +172,11 @@
                   <span className="flex flex-col items-start gap-1">
                     {macro.steps.map((step, stepIndex) => {
                       const StepIcon = stepIndex === 0 ? LuMoveRight : LuCornerDownRight;
->>>>>>> 340babac
 
                       return (
                         <span key={stepIndex} className="inline-flex items-center">
-                          <StepIcon className="mr-1 h-3 w-3 flex-shrink-0 text-slate-400 dark:text-slate-500" />
-                          <span className="rounded-md border border-slate-200/50 bg-slate-50 px-2 py-0.5 dark:border-slate-700/50 dark:bg-slate-800">
+                          <StepIcon className="mr-1 h-3 w-3 shrink-0 text-slate-400 dark:text-slate-500" />
+                          <span className="px-2 py-0.5 rounded-md border border-slate-200/50 dark:border-slate-700/50 bg-slate-50 dark:bg-slate-800">
                             {(Array.isArray(step.modifiers) &&
                               step.modifiers.length > 0) ||
                             (Array.isArray(step.keys) && step.keys.length > 0) ? (
@@ -293,23 +274,6 @@
           </Card>
         ))}
 
-<<<<<<< HEAD
-      <ConfirmDialog
-        open={showDeleteConfirm}
-        onClose={() => {
-          setShowDeleteConfirm(false);
-          setMacroToDelete(null);
-        }}
-        title="Delete Macro"
-        description={`Are you sure you want to delete "${macroToDelete?.name}"? This action cannot be undone.`}
-        variant="danger"
-        confirmText={actionLoadingId === macroToDelete?.id ? "Deleting..." : "Delete"}
-        onConfirm={handleDeleteMacro}
-        isConfirming={actionLoadingId === macroToDelete?.id}
-      />
-    </div>
-  ), [macros, actionLoadingId, showDeleteConfirm, macroToDelete, handleDeleteMacro, handleDuplicateMacro, handleMoveMacro, navigate]);
-=======
         <ConfirmDialog
           open={showDeleteConfirm}
           onClose={() => {
@@ -337,7 +301,6 @@
       navigate,
     ],
   );
->>>>>>> 340babac
 
   return (
     <div className="space-y-4">
