--- conflicted
+++ resolved
@@ -252,7 +252,6 @@
 	}
 }
 
-<<<<<<< HEAD
 func handleAudioClient(conn net.Conn) {
 	defer conn.Close()
 	scopedLogger := nativeLogger.With().
@@ -289,7 +288,8 @@
 			}
 		}
 	}
-=======
+}
+
 func startNativeBinaryWithLock(binaryPath string) (*exec.Cmd, error) {
 	nativeCmdLock.Lock()
 	defer nativeCmdLock.Unlock()
@@ -333,7 +333,6 @@
 	}
 
 	return restartNativeBinary(binaryPath)
->>>>>>> 3e7d8fb0
 }
 
 func ExtractAndRunNativeBin() error {
