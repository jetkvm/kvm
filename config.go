--- conflicted
+++ resolved
@@ -12,7 +12,6 @@
 }
 
 type Config struct {
-<<<<<<< HEAD
 	CloudURL             string            `json:"cloud_url"`
 	CloudToken           string            `json:"cloud_token"`
 	GoogleIdentity       string            `json:"google_identity"`
@@ -23,22 +22,10 @@
 	LocalAuthToken       string            `json:"local_auth_token"`
 	LocalAuthMode        string            `json:"localAuthMode"` //TODO: fix it with migration
 	WakeOnLanDevices     []WakeOnLanDevice `json:"wake_on_lan_devices"`
-	DisplayMaxBrightness int               `json:"display_max_brightness"`
+	EdidString        string            `json:"hdmi_edid_string"`
+  DisplayMaxBrightness int               `json:"display_max_brightness"`
 	DisplayDimAfterSec   int               `json:"display_dim_after_sec"`
 	DisplayOffAfterSec   int               `json:"display_off_after_sec"`
-=======
-	CloudURL          string            `json:"cloud_url"`
-	CloudToken        string            `json:"cloud_token"`
-	GoogleIdentity    string            `json:"google_identity"`
-	JigglerEnabled    bool              `json:"jiggler_enabled"`
-	AutoUpdateEnabled bool              `json:"auto_update_enabled"`
-	IncludePreRelease bool              `json:"include_pre_release"`
-	HashedPassword    string            `json:"hashed_password"`
-	LocalAuthToken    string            `json:"local_auth_token"`
-	LocalAuthMode     string            `json:"localAuthMode"` //TODO: fix it with migration
-	WakeOnLanDevices  []WakeOnLanDevice `json:"wake_on_lan_devices"`
-	EdidString        string            `json:"hdmi_edid_string"`
->>>>>>> 951173ba
 }
 
 const configPath = "/userdata/kvm_config.json"
